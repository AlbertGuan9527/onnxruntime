--- conflicted
+++ resolved
@@ -8,16 +8,9 @@
 
 
 # Options need to be imported before `ORTTrainer`.
-<<<<<<< HEAD
 from .orttrainer_options import ORTTrainerOptions
 from .orttrainer import ORTTrainer, TrainStepInfo
-from . import amp, checkpoint, model_desc_validation, optim
-
-=======
-from .orttrainer_options import ORTTrainerOptions  # noqa: F401
-from .orttrainer import ORTTrainer, TrainStepInfo  # noqa: F401
-from . import amp, artifacts, checkpoint, model_desc_validation, optim  # noqa: F401
->>>>>>> ce3b4eab
+from . import amp, artifacts, checkpoint, model_desc_validation, optim
 
 try:  # noqa: SIM105
     from .ortmodule import ORTModule

--- conflicted
+++ resolved
@@ -1157,7 +1157,6 @@
   */
   ORT_API2_STATUS(ModelMetadataGetGraphDescription, _In_ const OrtModelMetadata* model_metadata,
                   _Inout_ OrtAllocator* allocator, _Outptr_ char** value);
-<<<<<<< HEAD
 
   /**
   * Use this API to advise Onnxruntime that the model sparse constant initializers are in 2:4 NVIDIA format.
@@ -1170,7 +1169,7 @@
   * \param treat_as_2x4 - a boolean integer true if not 0 if constant initializers are in 2:4 NVIDIA format.
   */
   void(ORT_API_CALL* SetConstantInitializerTo2x4SparseFormat)(_Inout_ OrtSessionOptions* options, int treat_as_2x4) NO_EXCEPTION;
-=======
+
   /**
    * Append TensorRT execution provider to the session options
    * If TensorRT is not available (due to a non TensorRT enabled build), this function will return failure.
@@ -1188,7 +1187,6 @@
    * Get the current device id of the GPU execution provider (cuda/tensorrt/rocm).
    */
   ORT_API2_STATUS(GetCurrentGpuDeviceId, _In_ int* device_id);
->>>>>>> e70344e6
 };
 
 /*

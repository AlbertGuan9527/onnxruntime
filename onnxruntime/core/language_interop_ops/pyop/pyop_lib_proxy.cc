// Copyright (c) Microsoft Corporation. All rights reserved.
// Licensed under the MIT License.

#ifdef _WIN32
#define LIB_PYOP "onnxruntime_pywrapper.dll"
#define LOAD_PYOP_LIB(n, v, m) ORT_ENFORCE((v = LoadLibraryA(n)) != nullptr, m)
#else
#ifdef __APPLE__
#define LIB_PYOP "./libonnxruntime_pywrapper.dylib"
#else
#define LIB_PYOP "./libonnxruntime_pywrapper.so"
#endif
#define LOAD_PYOP_LIB(n, v, m) ORT_ENFORCE((v = dlopen(n, RTLD_NOW | RTLD_GLOBAL)) != nullptr, m)
#include "dlfcn.h"
#endif
#include "core/framework/tensorprotoutils.h"
#include "pyop_lib_proxy.h"
#include "core/platform/env.h"
#include "core/util/dlpack_convertor.h"
#ifdef _DEBUG
#undef _DEBUG
#include <Python.h>
#define _DEBUG
#else
#include <Python.h>
#endif
#define NPY_NO_DEPRECATED_API NPY_1_7_API_VERSION
#include "numpy/arrayobject.h"

namespace onnxruntime {

class Scope {
 public:
  Scope(const std::vector<PyObject*>& objs = {}) : objs_(objs) {
    mtx_.lock();
  }
  ~Scope() {
    for (auto obj : objs_) {
      Py_XDECREF(obj);
    }
    mtx_.unlock();
  }
  void Add(PyObject* obj) {
    objs_.push_back(obj);
  }

 private:
  static std::mutex mtx_;
  std::vector<PyObject*> objs_;
};

std::mutex Scope::mtx_;

int32_t GetType(const OrtValue* input) {
  int32_t numpy_type;
  ORT_ENFORCE(nullptr != input);
  ORT_ENFORCE(input->IsTensor(), "input must be a tensor");
  auto elem_type = input->Get<Tensor>().GetElementType();

  namespace on = ONNX_NAMESPACE;
  switch (elem_type) {
    case on::TensorProto_DataType_BOOL:
      numpy_type = 0;
      break;
    case on::TensorProto_DataType_INT8:
      numpy_type = 1;
      break;
    case on::TensorProto_DataType_UINT8:
      numpy_type = 2;
      break;
    case on::TensorProto_DataType_INT16:
      numpy_type = 3;
      break;
    case on::TensorProto_DataType_UINT16:
      numpy_type = 4;
      break;
    case on::TensorProto_DataType_INT32:
      numpy_type = 5;
      break;
    case on::TensorProto_DataType_UINT32:
      numpy_type = 6;
      break;
    case on::TensorProto_DataType_INT64:
      numpy_type = 9;
      break;
    case on::TensorProto_DataType_UINT64:
      numpy_type = 10;
      break;
    case on::TensorProto_DataType_FLOAT:
      numpy_type = 11;
      break;
    case on::TensorProto_DataType_DOUBLE:
      numpy_type = 12;
      break;
    default:
      ORT_THROW("Input primitive type not supported: ", DataTypeImpl::ToString(input->Get<Tensor>().DataType()));
  }
  return numpy_type;
}

PyObject* MakePyObj(const void* data, int32_t type, const std::vector<int64_t>& dim) {
  std::vector<npy_intp> np_dim;
  for (auto d : dim) {
    np_dim.push_back(static_cast<npy_intp>(d));
  }
  auto pyObj = static_cast<PyObject*>(PyArray_EMPTY(static_cast<int>(np_dim.size()), np_dim.data(), type, 0));
  auto data_len = std::accumulate(begin(np_dim), end(np_dim),
                                  static_cast<int64_t>(PyArray_DescrFromType(type)->elsize),
                                  std::multiplies<int64_t>());
  auto np_array = reinterpret_cast<PyArrayObject*>(pyObj);
  memcpy(PyArray_DATA(np_array), data, data_len);
  return pyObj;
}

bool ExtractOutput(PyObject* pyObj,
                   std::vector<std::unique_ptr<char[]>>& outputs,
                   std::vector<int32_t>& outputs_elem_size,
                   std::vector<std::vector<int64_t>>& outputs_dim) {
  if (!PyArray_Check(pyObj)) {
    return false;
  }

  outputs_dim.push_back({});
  auto np_array = reinterpret_cast<PyArrayObject*>(pyObj);
  outputs_elem_size.push_back(static_cast<int32_t>(PyArray_ITEMSIZE(np_array)));

  for (int i = 0; i < PyArray_NDIM(np_array); ++i) {
    outputs_dim.back().push_back(PyArray_SHAPE(np_array)[i]);
  }

  auto data_len = std::accumulate(begin(outputs_dim.back()),
                                  end(outputs_dim.back()),
                                  static_cast<int64_t>(outputs_elem_size.back()),
                                  std::multiplies<int64_t>());

  outputs.push_back(std::unique_ptr<char[]>(new char[data_len]));
  memcpy(static_cast<void*>(outputs.back().get()), PyArray_DATA(np_array), data_len);
  return true;
}

void DlpackCapsuleDestructor(PyObject* data) {
  DLManagedTensor* dlmanged_tensor = (DLManagedTensor*)PyCapsule_GetPointer(data, "dltensor");
  if (dlmanged_tensor) {
    // the dlmanged_tensor has not been consumed, call deleter ourselves.
    dlmanged_tensor->deleter(const_cast<DLManagedTensor*>(dlmanged_tensor));
  } else {
    // the dlmanged_tensor has been consumed,
    // PyCapsule_GetPointer has set an error indicator.
    PyErr_Clear();
  }
}

bool ExtractPointerOutput(PyObject* pyObj, std::vector<void*>& outputs) {
  void* prt = PyLong_AsVoidPtr(pyObj);
  std::cout << "ExtractPointerOutput:" << prt << std::endl;
  outputs.push_back(prt);
  return true;
}

PyOpLibProxy& PyOpLibProxy::GetInstance() {
  static PyOpLibProxy proxy;
  return proxy;
}

PyOpLibProxy::PyOpLibProxy() {
  Scope scope;
  // in theory we shouldn't initialize it any more,
  // so comment it out currently.
  // Py_Initialize();
  if (_import_array() < 0) {
    return;
  }
  auto path_list = PySys_GetObject("path");  //do not release it
  if (nullptr == path_list || !PyList_Check(path_list) ||
      PyList_Append(path_list, PyUnicode_FromString(".")) != 0) {
    return;
  }
  initialized_ = true;
}

PyOpLibProxy::~PyOpLibProxy() {
  if (initialized_) {
    Py_Finalize();
  }
}

void* PyOpLibProxy::NewInstance(const char* module, const char* class_name, const std::unordered_map<std::string, std::string>& args) {
  Scope scope;
  auto pyModule = PyImport_ImportModule(module);
  if (nullptr == pyModule) {
    return nullptr;
  }

  scope.Add(pyModule);
  auto pyClass = PyObject_GetAttrString(pyModule, class_name);
  if (nullptr == pyClass) {
    return nullptr;
  }

  scope.Add(pyClass);
  auto empty_args = PyTuple_New(0);
  scope.Add(empty_args);
  auto named_args = PyDict_New();
  scope.Add(named_args);
  for (const auto& iter : args) {
    PyDict_SetItemString(named_args, iter.first.c_str(), PyUnicode_FromString(iter.second.c_str()));
  }

  return PyObject_Call(pyClass, empty_args, named_args);
}

void* PyOpLibProxy::NewInstance(void* py_class) {
  Scope scope;
  if (nullptr == py_class) {
    return nullptr;
  }
  PyObject* pyClass = reinterpret_cast<PyObject*>(py_class);
  auto empty_args = PyTuple_New(0);
  scope.Add(empty_args);
  auto named_args = PyDict_New();
  scope.Add(named_args);

  return PyObject_Call(pyClass, empty_args, named_args);
}

void PyOpLibProxy::ReleaseInstance(void* instance) {
  Scope scope({static_cast<PyObject*>(instance)});
}

const char* PyOpLibProxy::GetLastErrorMessage(std::string& err) {
  Scope scope;
  if (PyErr_Occurred()) {
    PyObject *type, *value, *trace;
    PyErr_Fetch(&type, &value, &trace);
    if (nullptr != value) {
      auto pyVal = PyObject_Repr(value);
      scope.Add(pyVal);
      auto pyStr = PyUnicode_AsEncodedString(pyVal, "utf-8", "Error ~");
      scope.Add(pyStr);
      err = PyBytes_AS_STRING(pyStr);
    }
    PyErr_Restore(type, value, trace);
  }
  return err.c_str();
}

int32_t PyOpLibProxy::GetGil() const {
  return PyGILState_Ensure();
}

void PyOpLibProxy::PutGil(int32_t state) const {
  PyGILState_Release((PyGILState_STATE)state);
}

bool PyOpLibProxy::InvokePythonFunc(void* raw_inst,
                                    const char* function,
                                    const std::vector<OrtValue*>& inputs,
                                    std::vector<std::unique_ptr<char[]>>& outputs,
                                    std::vector<int32_t>& outputs_elem_size,
                                    std::vector<std::vector<int64_t>>& outputs_dim,
                                    std::function<void(const char*)> logging_func) {
  Scope scope;
  auto instance = static_cast<PyObject*>(raw_inst);
  if (nullptr == instance || nullptr == function) {
    logging_func("InvokePythonFunc: found invalid instance or function");
    return false;
  }

  auto pyFunc = PyObject_GetAttrString(instance, function);
  if (nullptr == pyFunc) {
    logging_func("InvokePythonFunc: failed to create function object");
    return false;
  }

  scope.Add(pyFunc);
  auto pyArgs = PyTuple_New(inputs.size());
  for (size_t i = 0; i < inputs.size(); ++i) {
    PyTuple_SetItem(pyArgs, i, MakePyObj(inputs[i], GetType(inputs[i]), inputs[i]->Get<Tensor>().Shape().GetDims()));
  }

  scope.Add(pyArgs);
  auto pyResult = PyEval_CallObject(pyFunc, pyArgs);
  if (nullptr == pyResult) {
    logging_func("InvokePythonFunc: no result");
    return false;
  }

  scope.Add(pyResult);
  if (PyArray_Check(pyResult)) {
    ExtractOutput(pyResult, outputs, outputs_elem_size, outputs_dim);
  } else if (PyTuple_Check(pyResult)) {
    for (int32_t i = 0; i < PyTuple_Size(pyResult); ++i) {
      if (!ExtractOutput(PyTuple_GetItem(pyResult, i), outputs, outputs_elem_size, outputs_dim)) {
        logging_func("InvokePythonFunc: failed to extract output");
        return false;
      }
    }
  } else {
    logging_func("InvokePythonFunc: returned value must be numpy(s)");
    return false;
  }
  return true;
}  //bool InvokePythonFunc

bool PyOpLibProxy::InvokePythonFunc(const char* module,
                                    const char* function,
                                    const std::vector<const OrtValue*>& inputs,
                                    std::vector<void*>& outputs) {
  Scope scope;
  auto pyModule = PyImport_ImportModule(module);
  if (nullptr == pyModule) {
    LOGS_DEFAULT(WARNING) << "InvokePythonFunc: found invalid module";
    return false;
  }

  scope.Add(pyModule);

  if (nullptr == function) {
    LOGS_DEFAULT(WARNING) << "InvokePythonFunc: found invalid instance or function";
    return false;
  }

  auto pyFunc = PyObject_GetAttrString(pyModule, function);
  if (nullptr == pyFunc) {
    LOGS_DEFAULT(WARNING) << "InvokePythonFunc: failed to create function object";
    return false;
  }

  scope.Add(pyFunc);
  auto pyArgs = PyTuple_New(inputs.size());
  for (size_t i = 0; i < inputs.size(); ++i) {
    PyTuple_SetItem(pyArgs, i, MakePyObj(inputs[i], GetType(inputs[i]), inputs[i]->Get<Tensor>().Shape().GetDims()));
  }

  scope.Add(pyArgs);
  auto pyResult = PyEval_CallObject(pyFunc, pyArgs);
  if (nullptr == pyResult) {
    LOGS_DEFAULT(WARNING) << "InvokePythonFunc: no result";
    return false;
  }

  scope.Add(pyResult);
  if (PyArray_Check(pyResult)) {
    ExtractPointerOutput(pyResult, outputs);
  } else if (PyTuple_Check(pyResult)) {
    for (int32_t i = 0; i < PyTuple_Size(pyResult); ++i) {
      if (!ExtractPointerOutput(PyTuple_GetItem(pyResult, i), outputs)) {
        LOGS_DEFAULT(WARNING) << "InvokePythonFunc: failed to extract output";
        return false;
      }
    }
  } else {
    LOGS_DEFAULT(WARNING) << "InvokePythonFunc: returned value must be numpy(s)";
    return false;
  }
  return true;
}  //bool InvokePythonFunc

bool PyOpLibProxy::InvokePythonAutoGradFunc(void* function,
                                            const std::vector<const OrtValue*>& inputs,
                                            std::vector<void*>& outputs) {
  Scope scope;
  PyObject* pyFunc;

  pyFunc = static_cast<PyObject*>(function);
  if (nullptr == function || nullptr == pyFunc) {
    LOGS_DEFAULT(WARNING) << "InvokePythonFunc: found invalid instance or function";
    return false;
  }

  scope.Add(pyFunc);
  auto pyArgs = PyTuple_New(inputs.size());
  for (size_t i = 0; i < inputs.size(); ++i) {
    // Wrap with DLPack, then transfer to Python for its release.
    DLManagedTensor* dlmanaged_tensor = onnxruntime::python::OrtValueToDlpack(*inputs[i]);
    PyObject* dltensor = PyCapsule_New(dlmanaged_tensor, "dltensor", DlpackCapsuleDestructor);
    PyTuple_SetItem(pyArgs, i, dltensor);
  }

  scope.Add(pyArgs);
  auto pyResult = PyEval_CallObject(pyFunc, pyArgs);
  if (nullptr == pyResult) {
    LOGS_DEFAULT(WARNING) << "InvokePythonFunc: no result";
    return false;
  }

  scope.Add(pyResult);
  if (PyTuple_Check(pyResult)) {
    for (int32_t i = 0; i < PyTuple_Size(pyResult); ++i) {
      if (!ExtractPointerOutput(PyTuple_GetItem(pyResult, i), outputs)) {
        LOGS_DEFAULT(WARNING) << "InvokePythonFunc: failed to extract address from output";
        return false;
      }
    }
  } else {
    LOGS_DEFAULT(WARNING) << "InvokePythonFunc: returned value must be numpy(s)";
    return false;
  }
  return true;
}

bool PyOpLibProxy::InvokePythonAutoGradFunc(void* raw_inst,
                                            const char* function,
                                            const std::vector<OrtValue*>& inputs,
                                            const std::vector<int64_t>& arg_positions,
                                            std::vector<void*>& outputs,
                                            std::function<void(const char*)> logging_func,
                                            std::vector<void*>& const_args,
                                            const std::vector<int64_t>& const_arg_positions) {
  Scope scope;
  auto instance = static_cast<PyObject*>(raw_inst);
  if (nullptr == instance || nullptr == function) {
    logging_func("InvokePythonFunc: found invalid instance or function");
    return false;
  }

  // Get member function.
  auto py_func = PyObject_GetAttrString(instance, function);
  if (nullptr == py_func) {
    logging_func("InvokePythonFunc: failed to create function object");
    return false;
  }

  // Number of input arguments in the called Python function.
  const size_t num_args = inputs.size() + const_args.size();

  // Input arguments to the called Python function.
  PyObject* py_args = PyTuple_New(num_args);

  // filled_flags[i] being true means the i-th input argument has been set.
  std::vector<bool> filled_flags(num_args, false);

  // Fill argument list with non-tensor types.
  for (size_t i = 0; i < const_args.size(); ++i) {
    // Let j = const_arg_positions.at(i).
    // Here we set the j-th input argument to const_args.at(i).
    PyTuple_SetItem(py_args, const_arg_positions.at(i), reinterpret_cast<PyObject*>(const_args.at(i)));
  }

  // Fill argument list with tensor types.
  for (size_t i = 0; i < inputs.size(); ++i) {
    DLManagedTensor* dlmanaged_tensor = onnxruntime::python::OrtValueToDlpack(*inputs[i]);
    PyObject* dltensor = PyCapsule_New(dlmanaged_tensor, "dltensor", DlpackCapsuleDestructor);
    PyTuple_SetItem(py_args, arg_positions.at(i), dltensor);
  }

  scope.Add(py_args);

  // Call member function.
  PyObject* py_result = PyEval_CallObject(py_func, py_args);

<<<<<<< HEAD
  if (!py_result) {
    logging_func("InvokePythonFunc: no result");
    return false;
  }
=======
    scope.Add(pyResult);
    if (PyTuple_Check(pyResult)) {
      for (int32_t i = 0; i < PyTuple_Size(pyResult); ++i) {
        if (!ExtractPointerOutput(PyTuple_GetItem(pyResult, i), outputs)) {
          logging_func("InvokePythonFunc: failed to extract address from output");
          return false;
        }
      }
    } else {
      logging_func("InvokePythonFunc: returned value must be numpy(s)");
      return false;
    }
  } else {
    scope.Add(pyFunc);
    auto ctx = static_cast<PyObject*>(ctx_input);
    size_t input_cnt = inputs.size() + (ctx == nullptr ? 0 : 1);
    auto pyArgs = PyTuple_New(input_cnt);
    size_t arg_index = 0;

    for (size_t i = 0; i < inputs.size(); ++i) {
      // Wrap with DLPack, then transfer to Python for its release.
      DLManagedTensor* dlmanaged_tensor = onnxruntime::python::OrtValueToDlpack(*inputs[i]);
      PyObject* dltensor = PyCapsule_New(dlmanaged_tensor, "dltensor", DlpackCapsuleDestructor);
      PyTuple_SetItem(pyArgs, arg_index, dltensor);
      std::cout << "PyTuple_SetItem " << arg_index << std::endl;
      arg_index++;
    }
    scope.Add(pyArgs);
    auto pyResult = PyEval_CallObject(pyFunc, pyArgs);
    if (nullptr == pyResult) {
      logging_func("InvokePythonFunc: no result");
      return false;
    }
>>>>>>> 5b2213b1

  scope.Add(py_result);
  if (PyTuple_Check(py_result)) {
    for (int i = 0; i < PyTuple_Size(py_result); ++i) {
      if (!ExtractPointerOutput(PyTuple_GetItem(py_result, i), outputs)) {
        logging_func("InvokePythonFunc: failed to extract address from output");
        return false;
      }
    }
  } else {
    logging_func("InvokePythonFunc: returned value must be numpy(s)");
    return false;
  }

  return true;
}

}  // namespace onnxruntime<|MERGE_RESOLUTION|>--- conflicted
+++ resolved
@@ -449,46 +449,10 @@
   // Call member function.
   PyObject* py_result = PyEval_CallObject(py_func, py_args);
 
-<<<<<<< HEAD
   if (!py_result) {
     logging_func("InvokePythonFunc: no result");
     return false;
   }
-=======
-    scope.Add(pyResult);
-    if (PyTuple_Check(pyResult)) {
-      for (int32_t i = 0; i < PyTuple_Size(pyResult); ++i) {
-        if (!ExtractPointerOutput(PyTuple_GetItem(pyResult, i), outputs)) {
-          logging_func("InvokePythonFunc: failed to extract address from output");
-          return false;
-        }
-      }
-    } else {
-      logging_func("InvokePythonFunc: returned value must be numpy(s)");
-      return false;
-    }
-  } else {
-    scope.Add(pyFunc);
-    auto ctx = static_cast<PyObject*>(ctx_input);
-    size_t input_cnt = inputs.size() + (ctx == nullptr ? 0 : 1);
-    auto pyArgs = PyTuple_New(input_cnt);
-    size_t arg_index = 0;
-
-    for (size_t i = 0; i < inputs.size(); ++i) {
-      // Wrap with DLPack, then transfer to Python for its release.
-      DLManagedTensor* dlmanaged_tensor = onnxruntime::python::OrtValueToDlpack(*inputs[i]);
-      PyObject* dltensor = PyCapsule_New(dlmanaged_tensor, "dltensor", DlpackCapsuleDestructor);
-      PyTuple_SetItem(pyArgs, arg_index, dltensor);
-      std::cout << "PyTuple_SetItem " << arg_index << std::endl;
-      arg_index++;
-    }
-    scope.Add(pyArgs);
-    auto pyResult = PyEval_CallObject(pyFunc, pyArgs);
-    if (nullptr == pyResult) {
-      logging_func("InvokePythonFunc: no result");
-      return false;
-    }
->>>>>>> 5b2213b1
 
   scope.Add(py_result);
   if (PyTuple_Check(py_result)) {

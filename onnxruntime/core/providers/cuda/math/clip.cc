// Copyright (c) Microsoft Corporation. All rights reserved.
// Licensed under the MIT License.

#include "core/providers/cuda/math/clip.h"
#include "core/providers/cuda/math/clip_impl.h"

namespace onnxruntime {
namespace cuda {

ONNX_OPERATOR_VERSIONED_TYPED_KERNEL_EX(
    Clip,
    kOnnxDomain,
    6,
    10,
    float,
    kCudaExecutionProvider,
    (*KernelDefBuilder::Create())
        .TypeConstraint("T", DataTypeImpl::GetTensorType<float>()),
    Clip_6<float>);

ONNX_OPERATOR_VERSIONED_KERNEL_EX(
    Clip,
    kOnnxDomain,
    11, 11,
    kCudaExecutionProvider,
<<<<<<< HEAD
    (*KernelDefBuilder::Create())
        .InputMemoryType(OrtMemTypeCPUInput, 1)
        .InputMemoryType(OrtMemTypeCPUInput, 2)
=======
    KernelDefBuilder()
>>>>>>> 4971310d
        .TypeConstraint("T", DataTypeImpl::GetTensorType<float>()),
    Clip);

ONNX_OPERATOR_VERSIONED_KERNEL_EX(
    Clip,
    kOnnxDomain,
    12, 12,
    kCudaExecutionProvider,
<<<<<<< HEAD
    (*KernelDefBuilder::Create())
        .InputMemoryType(OrtMemTypeCPUInput, 1)
        .InputMemoryType(OrtMemTypeCPUInput, 2)
        .TypeConstraint("T", BuildKernelDefConstraints<float, double, int8_t, uint8_t, int64_t, uint64_t>()),
=======
    KernelDefBuilder()
        .TypeConstraint("T", BuildKernelDefConstraints<float, double, MLFloat16, int8_t, uint8_t, int64_t, uint64_t>()),
>>>>>>> 4971310d
    Clip);

ONNX_OPERATOR_KERNEL_EX(
    Clip,
    kOnnxDomain,
    13,
    kCudaExecutionProvider,
<<<<<<< HEAD
    (*KernelDefBuilder::Create())
        .InputMemoryType(OrtMemTypeCPUInput, 1)
        .InputMemoryType(OrtMemTypeCPUInput, 2)
        .TypeConstraint("T", BuildKernelDefConstraints<float, double, int8_t, uint8_t, int64_t, uint64_t>()),
=======
    KernelDefBuilder()
        .TypeConstraint("T", BuildKernelDefConstraints<float, double, MLFloat16, int8_t, uint8_t, int64_t, uint64_t>()),
>>>>>>> 4971310d
    Clip);

template <typename T>
Status Clip_6<T>::ComputeInternal(OpKernelContext* ctx) const {
  const Tensor& X = *ctx->Input<Tensor>(0);
  const TensorShape& input_shape{X.Shape()};
  Tensor* Y = ctx->Output(0, input_shape);
  const size_t count = input_shape.Size();
  if (count > 0) {
    auto* y_data = Y->template MutableData<T>();
    const auto* x_data = X.template Data<T>();
    ClipImpl<T>(Stream(), x_data, y_data, nullptr, nullptr, this->min_, this->max_, count);
  }
  return Status::OK();
}

namespace clip_internal {
template <typename T>
struct LowMax {
  constexpr static T low() {
    return std::numeric_limits<T>::lowest();
  }
  constexpr static T max() {
    return std::numeric_limits<T>::max();
  }
};

template <>
struct LowMax<MLFloat16> {
  static MLFloat16 low() {
    return MLFloat16(math::floatToHalf(std::numeric_limits<float>::lowest()));
  }
  static MLFloat16 max() {
    return MLFloat16(math::floatToHalf(std::numeric_limits<float>::max()));
  }
};
}  // namespace clip_internal

template <typename T>
struct Clip::ComputeImpl {
  void operator()(cudaStream_t stream, const Tensor* X, const Tensor* min, const Tensor* max, Tensor* Y) const {
    auto min_default = clip_internal::LowMax<T>::low();
    auto max_default = clip_internal::LowMax<T>::max();

    const T* min_data = nullptr;
    const T* max_data = nullptr;
    // 1-2 Input on CPU
    if (min) {
      ORT_ENFORCE(min->Shape().IsScalar(), "min should be a scalar.");
      min_data = min->template Data<T>();
    }

    if (max) {
      ORT_ENFORCE(max->Shape().IsScalar(), "max should be a scalar.");
      max_data = max->template Data<T>();
    }

    const size_t count = X->Shape().Size();
    if (count > 0) {
      auto* y_data = Y->template MutableData<T>();
      const auto* x_data = X->template Data<T>();
      ClipImpl<T>(stream, x_data, y_data, min_data, max_data, min_default, max_default, count);
    }
  }
};

Status Clip::ComputeInternal(OpKernelContext* ctx) const {
  const auto* X = ctx->Input<Tensor>(0);
  const auto* min = ctx->Input<Tensor>(1);
  const auto* max = ctx->Input<Tensor>(2);
  Tensor* Y = ctx->Output(0, X->Shape());

  utils::MLTypeCallDispatcher<float, double, MLFloat16, int8_t, uint8_t, int64_t, uint64_t>
      t_disp(X->GetElementType());

  t_disp.Invoke<ComputeImpl>(Stream(), X, min, max, Y);

  return Status::OK();
}

}  // namespace cuda
}  // namespace onnxruntime<|MERGE_RESOLUTION|>--- conflicted
+++ resolved
@@ -23,13 +23,7 @@
     kOnnxDomain,
     11, 11,
     kCudaExecutionProvider,
-<<<<<<< HEAD
     (*KernelDefBuilder::Create())
-        .InputMemoryType(OrtMemTypeCPUInput, 1)
-        .InputMemoryType(OrtMemTypeCPUInput, 2)
-=======
-    KernelDefBuilder()
->>>>>>> 4971310d
         .TypeConstraint("T", DataTypeImpl::GetTensorType<float>()),
     Clip);
 
@@ -38,15 +32,8 @@
     kOnnxDomain,
     12, 12,
     kCudaExecutionProvider,
-<<<<<<< HEAD
     (*KernelDefBuilder::Create())
-        .InputMemoryType(OrtMemTypeCPUInput, 1)
-        .InputMemoryType(OrtMemTypeCPUInput, 2)
-        .TypeConstraint("T", BuildKernelDefConstraints<float, double, int8_t, uint8_t, int64_t, uint64_t>()),
-=======
-    KernelDefBuilder()
         .TypeConstraint("T", BuildKernelDefConstraints<float, double, MLFloat16, int8_t, uint8_t, int64_t, uint64_t>()),
->>>>>>> 4971310d
     Clip);
 
 ONNX_OPERATOR_KERNEL_EX(
@@ -54,15 +41,8 @@
     kOnnxDomain,
     13,
     kCudaExecutionProvider,
-<<<<<<< HEAD
     (*KernelDefBuilder::Create())
-        .InputMemoryType(OrtMemTypeCPUInput, 1)
-        .InputMemoryType(OrtMemTypeCPUInput, 2)
-        .TypeConstraint("T", BuildKernelDefConstraints<float, double, int8_t, uint8_t, int64_t, uint64_t>()),
-=======
-    KernelDefBuilder()
         .TypeConstraint("T", BuildKernelDefConstraints<float, double, MLFloat16, int8_t, uint8_t, int64_t, uint64_t>()),
->>>>>>> 4971310d
     Clip);
 
 template <typename T>
@@ -144,4 +124,4 @@
 }
 
 }  // namespace cuda
-}  // namespace onnxruntime+}  // namespace onnxruntime

// Copyright (c) Microsoft Corporation. All rights reserved.
// Licensed under the MIT License.

#include "core/providers/qnn/builder/opbuilder/base_op_builder.h"
#include "core/providers/qnn/builder/qnn_utils.h"

#include <core/providers/common.h>

#include "core/providers/shared/utils/utils.h"
#include "core/framework/tensorprotoutils.h"
#include "core/providers/cpu/tensor/transpose.h"
#include "core/common/safeint.h"

namespace onnxruntime {
namespace qnn {

std::string BaseOpBuilder::GetOpBuilderType() const {
  return op_builder_type_;
}

// Add operator related
Status BaseOpBuilder::IsOpSupported(QnnModelWrapper& qnn_model_wrapper,
                                    const NodeUnit& node_unit,
                                    const logging::Logger& logger) const {
  return AddToModelBuilder(qnn_model_wrapper, node_unit, logger, true);
}

// Add operator related
Status BaseOpBuilder::AddToModelBuilder(QnnModelWrapper& qnn_model_wrapper,
                                        const NodeUnit& node_unit,
                                        const logging::Logger& logger,
                                        bool do_op_validation) const {
  LOGS(logger, VERBOSE) << "QNN node builder is trying to add node. Onnx node name: [" << node_unit.Name()
                        << "] onnx node type: [" << node_unit.OpType() << "].";

  std::vector<std::string> input_names;
  // Inputs & output handling mostly same for most of the Ops, just node attributes are different
  ORT_RETURN_IF_ERROR(ProcessInputs(qnn_model_wrapper, node_unit, logger,
                                    input_names, do_op_validation));

  ORT_RETURN_IF_ERROR(ProcessAttributesAndOutputs(qnn_model_wrapper, node_unit, std::move(input_names),
                                                  logger, do_op_validation));

  return Status::OK();
}

Status BaseOpBuilder::ProcessInput(QnnModelWrapper& qnn_model_wrapper,
                                   const NodeUnitIODef& input,
                                   const logging::Logger& logger,
                                   std::vector<std::string>& input_names) const {
  const auto& input_name = input.node_arg.Name();

  if (qnn_model_wrapper.IsQnnTensorWrapperExist(input_name)) {
    LOGS(logger, VERBOSE) << "Tensor already added, skip it: " << input_name;
    input_names.push_back(input_name);
    return Status::OK();
  }

  QnnTensorWrapper input_tensorwrapper;
  ORT_RETURN_IF_ERROR(qnn_model_wrapper.MakeTensorWrapper(input, input_tensorwrapper));
  ORT_RETURN_IF_NOT(qnn_model_wrapper.AddTensorWrapper(std::move(input_tensorwrapper)), "Failed to add tensor.");
  input_names.push_back(input_name);

  return Status::OK();
}

Status BaseOpBuilder::ProcessInputs(QnnModelWrapper& qnn_model_wrapper,
                                    const NodeUnit& node_unit,
                                    const logging::Logger& logger,
                                    std::vector<std::string>& input_names,
                                    bool do_op_validation) const {
  ORT_UNUSED_PARAMETER(do_op_validation);

  const auto& inputs = node_unit.Inputs();
  const auto input_count = GetInputCountQnnRequired(node_unit);
  for (size_t input_i = 0; input_i < input_count; ++input_i) {
    ORT_RETURN_IF_ERROR(ProcessInput(qnn_model_wrapper, inputs[input_i], logger, input_names));
  }

  return Status::OK();
}

Status BaseOpBuilder::ProcessAttributesAndOutputs(QnnModelWrapper& qnn_model_wrapper,
                                                  const NodeUnit& node_unit,
                                                  std::vector<std::string>&& input_names,
                                                  const logging::Logger& logger,
                                                  bool do_op_validation) const {
  if (input_names.size() < 1) {
    return Status::OK();
  }

  ORT_RETURN_IF_ERROR(ProcessOutputs(qnn_model_wrapper, node_unit, std::move(input_names), {},
                                     logger, do_op_validation, GetQnnOpType(node_unit.OpType())));
  return Status::OK();
}

Status BaseOpBuilder::ProcessOutputs(QnnModelWrapper& qnn_model_wrapper,
                                     const NodeUnit& node_unit,
                                     std::vector<std::string>&& input_names,
                                     std::vector<std::string>&& param_tensor_names,
                                     const logging::Logger& logger,
                                     bool do_op_validation,
                                     const std::string& qnn_op_type) const {
  ORT_UNUSED_PARAMETER(logger);
  // Add output
  // Output part is common for all Ops, only difference is the Op attribute
  const auto& outputs = node_unit.Outputs();
  std::vector<std::string> output_names;
  struct CastNodeInfo {
    std::string node_name;
    std::string input_name;
    std::string output_name;
  };
  std::vector<CastNodeInfo> cast_node_info_vec;

  const auto output_count = GetOutputCountQnnRequired(node_unit);
  for (size_t output_i = 0; output_i < output_count; ++output_i) {
    const auto& output_name = outputs[output_i].node_arg.Name();

    TensorInfo output_info = {};
    ORT_RETURN_IF_ERROR(qnn_model_wrapper.GetTensorInfo(outputs[output_i], output_info));

    if (output_info.quant_param.IsQuantized()) {
      ORT_RETURN_IF_ERROR(OverrideOutputQuantParam(qnn_model_wrapper, node_unit, logger, input_names,
                                                   output_i, output_info.qnn_data_type, output_info.quant_param));
    }

    Qnn_DataType_t supported_qnn_data_type = GetSupportedOutputDataType(output_i, output_info.qnn_data_type);
    bool is_graph_output = qnn_model_wrapper.IsGraphOutput(output_name);
    if (supported_qnn_data_type != output_info.qnn_data_type && is_graph_output && !do_op_validation) {
      std::string cast_node_name = output_name + "_ort_qnn_ep_cast";
      std::string cast_input_name = output_name + "_ort_qnn_ep_aux";
      std::vector<uint32_t> cast_output_shape = output_info.shape;
      QnnTensorWrapper cast_input_tensorwrapper(cast_input_name,
                                                QNN_TENSOR_TYPE_NATIVE,
                                                supported_qnn_data_type,
                                                output_info.quant_param.Copy(),
                                                std::move(cast_output_shape));
      ORT_RETURN_IF_NOT(qnn_model_wrapper.AddTensorWrapper(std::move(cast_input_tensorwrapper)), "Failed to add tensor.");
      output_names.push_back(cast_input_name);
      cast_node_info_vec.push_back({cast_node_name, cast_input_name, output_name});
    } else {
      output_info.qnn_data_type = supported_qnn_data_type;
      output_names.push_back(output_name);
    }
    Qnn_TensorType_t tensor_type = is_graph_output ? QNN_TENSOR_TYPE_APP_READ : QNN_TENSOR_TYPE_NATIVE;
    QnnTensorWrapper output_tensorwrapper(output_name,
                                          tensor_type,
                                          output_info.qnn_data_type,
                                          std::move(output_info.quant_param),
                                          std::move(output_info.shape));
    ORT_RETURN_IF_NOT(qnn_model_wrapper.AddTensorWrapper(std::move(output_tensorwrapper)), "Failed to add tensor.");
  }

  ORT_RETURN_IF_NOT(qnn_model_wrapper.CreateQnnNode(utils::GetNodeName(node_unit),
                                                    QNN_OP_PACKAGE_NAME_QTI_AISW,
                                                    qnn_op_type,  // Typically GetQnnOpType(), but can be overridden.
                                                    std::move(input_names),
                                                    std::move(output_names),
                                                    std::move(param_tensor_names),
                                                    do_op_validation),
                    "Failed to add node.");
  for (const auto& cast_node_info : cast_node_info_vec) {
    // Insert cast node.
    ORT_RETURN_IF_NOT(qnn_model_wrapper.CreateQnnNode(cast_node_info.node_name,
                                                      QNN_OP_PACKAGE_NAME_QTI_AISW,
                                                      "Cast",
                                                      {cast_node_info.input_name},
                                                      {cast_node_info.output_name},
                                                      {}),
                      " Failed to add Cast node");
  }
  return Status::OK();
}

Status BaseOpBuilder::SetOutputQParamEqualToInputIfNearlyEqual(QnnModelWrapper& qnn_model_wrapper,
                                                               const NodeUnit& node_unit,
                                                               const logging::Logger& logger,
                                                               const std::vector<std::string>& input_names,
                                                               size_t input_index,
                                                               size_t output_index,
                                                               Qnn_DataType_t qnn_data_type,
                                                               QnnQuantParamsWrapper& quant_param) const {
  const QnnTensorWrapper& input_tensor_wrapper = qnn_model_wrapper.GetQnnTensorWrapper(input_names[input_index]);
  ORT_RETURN_IF_NOT(input_tensor_wrapper.GetTensorDataType() == qnn_data_type,
                    "Input and output data types do not match");
  const QnnQuantParamsWrapper& input_quant_param = input_tensor_wrapper.GetQnnQuantParams();

  float scale_diff = 0.0f;
  int32_t offset_diff = 0;
  ORT_RETURN_IF_ERROR(CompareQnnQuantParams(quant_param.Get(), input_quant_param.Get(), scale_diff, offset_diff));
  constexpr float NEARLY_EQUAL_THRESHOLD = 1e-9f;
  constexpr float WARN_THRESHOLD = 1e-6f;

  if (scale_diff != 0.0f && offset_diff == 0) {
    if (scale_diff <= NEARLY_EQUAL_THRESHOLD) {
      // Quantization params are nearly equal, so make them equal. This may allow QNN backends to employ certain graph
      // optimizations that improve inference latency.
      LOGS(logger, WARNING) << "QNN EP will override the output quantization parameters for " << node_unit.OpType()
                            << " operators to be equal to the input quantization parameters. Operator name: "
                            << node_unit.Name() << ", input_index: " << input_index << ", output index: "
                            << output_index << ".";
      quant_param = input_quant_param;  // Copy input quantization params to the output.
    } else if (scale_diff <= WARN_THRESHOLD) {
      // Quantization params are just outside of the "nearly equal" threshold, so warn user of potential latency
      // degradation.
      LOGS(logger, WARNING) << "The quantization parameters for the " << node_unit.OpType() << " operator '"
                            << node_unit.Name() << "' are not equal, which may result in latency degradation. "
                            << "input_index: " << input_index << ", output index: " << output_index << ".";
    }
  }

  return Status::OK();
}

Status BaseOpBuilder::TransposeInitializer(const QnnModelWrapper& qnn_model_wrapper,
                                           const onnx::TensorProto& initializer,
                                           const std::vector<size_t>& perm,
                                           std::vector<uint8_t>& transposed_data) const {
  const DataTypeImpl* tensor_dtype = DataTypeImpl::TensorTypeFromONNXEnum(initializer.data_type())->GetElementType();
  const auto tensor_shape_dims = onnxruntime::utils::GetTensorShapeFromTensorProto(initializer);
  TensorShape tensor_shape{tensor_shape_dims};
  AllocatorPtr cpu_allocator = std::make_shared<CPUAllocator>();
  Tensor in_tensor = Tensor(tensor_dtype, tensor_shape, cpu_allocator);

  auto rank = perm.size();
  std::vector<int64_t> new_tensor_shape_dims;
  std::vector<size_t> permutations;
  new_tensor_shape_dims.reserve(rank);
  permutations.reserve(rank);
  for (int64_t p : perm) {
    permutations.push_back(p);
    new_tensor_shape_dims.push_back(tensor_shape_dims[p]);
  }

  TensorShape new_tensor_shape(new_tensor_shape_dims);
  Tensor out_tensor = Tensor(tensor_dtype, new_tensor_shape, cpu_allocator);
  ORT_RETURN_IF_ERROR(onnxruntime::utils::TensorProtoToTensor(
      Env::Default(), qnn_model_wrapper.GetGraphViewer().ModelPath(), initializer, in_tensor));
  ORT_RETURN_IF_ERROR(Transpose::DoTranspose(permutations, in_tensor, out_tensor));
  onnx::TensorProto new_tensor_proto = onnxruntime::utils::TensorToTensorProto(out_tensor, "test");
  ORT_RETURN_IF_ERROR(qnn_model_wrapper.UnpackInitializerData(new_tensor_proto, transposed_data));

  return Status::OK();
}

Status BaseOpBuilder::ProcessAxisAttribute(const QnnModelWrapper& qnn_model_wrapper,
                                           const NodeUnit& node_unit,
                                           Qnn_Scalar_t& axis_qnn_scalar,
                                           int32_t& default_axis_value) const {
  const auto& inputs = node_unit.Inputs();
  std::vector<uint32_t> input_shape;
  ORT_RETURN_IF_NOT(qnn_model_wrapper.GetOnnxShape(inputs[0].node_arg, input_shape), "Cannot get shape");

  auto rank = static_cast<int32_t>(input_shape.size());
  NodeAttrHelper node_helper(node_unit);
  int32_t onnx_axis = node_helper.Get("axis", default_axis_value);
  if (onnx_axis < 0) {
    onnx_axis += rank;
  }
  ORT_RETURN_IF_NOT((onnx_axis >= 0 && onnx_axis < static_cast<int32_t>(input_shape.size())), "QNN requires axis range [0, rank-1].");
  default_axis_value = onnx_axis;

  bool is_gather_op = (node_unit.OpType() == "Gather");
  if (is_gather_op) {
    axis_qnn_scalar.dataType = QNN_DATATYPE_INT_32;
    axis_qnn_scalar.int32Value = onnx_axis;
  } else {
    axis_qnn_scalar.dataType = QNN_DATATYPE_UINT_32;
    axis_qnn_scalar.uint32Value = static_cast<uint32_t>(onnx_axis);
  }

  return Status::OK();
}

<<<<<<< HEAD
Qnn_TensorType_t GetInputTensorType(const QnnModelWrapper& qnn_model_wrapper, const std::string& input_name) {
  if (qnn_model_wrapper.IsInitializerInput(input_name)) {
    return QNN_TENSOR_TYPE_STATIC;
  } else if (qnn_model_wrapper.IsGraphInput(input_name)) {
    return QNN_TENSOR_TYPE_APP_WRITE;
  } else if (qnn_model_wrapper.IsGraphOutput(input_name)) {
    return QNN_TENSOR_TYPE_APP_READ;
  } else {
    return QNN_TENSOR_TYPE_NATIVE;
  }
}

=======
>>>>>>> c6a73def
Status DataTypeCheckForCpuBackend(QnnModelWrapper& qnn_model_wrapper, ONNX_NAMESPACE::DataType onnx_tensor_data_type) {
  const auto float_elem_type = ONNX_NAMESPACE::Utils::DataTypeUtils::ToType("float");
  bool is_cpu_backend = (qnn_model_wrapper.GetQnnBackendType() == QnnBackendType::CPU);
  ORT_RETURN_IF(is_cpu_backend && onnx_tensor_data_type != float_elem_type, "QNN CPU backend only support float data type.");

  return Status::OK();
}

}  // namespace qnn
}  // namespace onnxruntime<|MERGE_RESOLUTION|>--- conflicted
+++ resolved
@@ -273,21 +273,6 @@
   return Status::OK();
 }
 
-<<<<<<< HEAD
-Qnn_TensorType_t GetInputTensorType(const QnnModelWrapper& qnn_model_wrapper, const std::string& input_name) {
-  if (qnn_model_wrapper.IsInitializerInput(input_name)) {
-    return QNN_TENSOR_TYPE_STATIC;
-  } else if (qnn_model_wrapper.IsGraphInput(input_name)) {
-    return QNN_TENSOR_TYPE_APP_WRITE;
-  } else if (qnn_model_wrapper.IsGraphOutput(input_name)) {
-    return QNN_TENSOR_TYPE_APP_READ;
-  } else {
-    return QNN_TENSOR_TYPE_NATIVE;
-  }
-}
-
-=======
->>>>>>> c6a73def
 Status DataTypeCheckForCpuBackend(QnnModelWrapper& qnn_model_wrapper, ONNX_NAMESPACE::DataType onnx_tensor_data_type) {
   const auto float_elem_type = ONNX_NAMESPACE::Utils::DataTypeUtils::ToType("float");
   bool is_cpu_backend = (qnn_model_wrapper.GetQnnBackendType() == QnnBackendType::CPU);

// Copyright (c) Microsoft Corporation. All rights reserved.
// Licensed under the MIT License.

// This is the provider DLL side of the provider API to let providers be built as a DLL

#include "provider_api.h"
#include <assert.h>
#include <mutex>
#include "core/providers/shared/common.h"

#ifndef _Ret_notnull_
#define _Ret_notnull_
#endif

#ifndef _Post_writable_byte_size_
#define _Post_writable_byte_size_(n)
#endif

#if 0
namespace onnxruntime {
ProviderHost* g_host = Provider_GetHost();
}
#endif

#ifdef _WIN32
// Override default new/delete so that we match the host's allocator
_Ret_notnull_ _Post_writable_byte_size_(n) void* operator new(size_t n) { return Provider_GetHost()->HeapAllocate(n); }
void operator delete(void* p) noexcept { return Provider_GetHost()->HeapFree(p); }
<<<<<<< HEAD
void operator delete(void* p, size_t /*size*/) noexcept { return Provider_GetHost()->HeapFree(p); }
#endif
=======
void operator delete(void* p, size_t /*size*/) { return Provider_GetHost()->HeapFree(p); }
>>>>>>> 053bada3

namespace onnxruntime {

static std::unique_ptr<std::vector<std::function<void()>>> s_run_on_unload_;

void RunOnUnload(std::function<void()> function) {
  static std::mutex mutex;
  std::lock_guard<std::mutex> guard{mutex};
  if (!s_run_on_unload_)
    s_run_on_unload_ = std::make_unique<std::vector<std::function<void()>>>();
  s_run_on_unload_->push_back(std::move(function));
}

// This object is destroyed as part of the DLL unloading code and handles running all of the RunOnLoad functions
struct OnUnload {
  ~OnUnload() {
    if (!s_run_on_unload_)
      return;

    for (auto& function : *s_run_on_unload_)
      function();

    s_run_on_unload_.reset();
  }

} g_on_unload;

void* CPUAllocator::Alloc(size_t size) { return g_host->CPUAllocator__Alloc(this, size); }
void CPUAllocator::Free(void* p) { g_host->CPUAllocator__Free(this, p); }

AllocatorPtr CreateAllocator(const AllocatorCreationInfo& info) {
  return g_host->CreateAllocator(info);
}

void AllocatorManager::InsertAllocator(AllocatorPtr allocator) {
  return g_host->AllocatorManager__InsertAllocator(this, allocator);
}

AllocatorPtr AllocatorManager::GetAllocator(int id, OrtMemType mem_type) const {
  return g_host->AllocatorManager__GetAllocator(this, id, mem_type);
}

template <>
MLDataType DataTypeImpl::GetType<Tensor>() { return g_host->DataTypeImpl__GetType_Tensor(); }
template <>
MLDataType DataTypeImpl::GetType<float>() { return g_host->DataTypeImpl__GetType_float(); }
template <>
MLDataType DataTypeImpl::GetTensorType<bool>() { return g_host->DataTypeImpl__GetTensorType_bool(); }
template <>
MLDataType DataTypeImpl::GetTensorType<int8_t>() { return g_host->DataTypeImpl__GetTensorType_int8(); }
template <>
MLDataType DataTypeImpl::GetTensorType<uint8_t>() { return g_host->DataTypeImpl__GetTensorType_uint8(); }
template <>
MLDataType DataTypeImpl::GetTensorType<int16_t>() { return g_host->DataTypeImpl__GetTensorType_int16(); }
template <>
MLDataType DataTypeImpl::GetTensorType<uint16_t>() { return g_host->DataTypeImpl__GetTensorType_uint16(); }
template <>
MLDataType DataTypeImpl::GetTensorType<int32_t>() { return g_host->DataTypeImpl__GetTensorType_int32(); }
template <>
MLDataType DataTypeImpl::GetTensorType<uint32_t>() { return g_host->DataTypeImpl__GetTensorType_uint32(); }
template <>
MLDataType DataTypeImpl::GetTensorType<int64_t>() { return g_host->DataTypeImpl__GetTensorType_int64(); }
template <>
MLDataType DataTypeImpl::GetTensorType<uint64_t>() { return g_host->DataTypeImpl__GetTensorType_uint64(); }
template <>
MLDataType DataTypeImpl::GetTensorType<float>() { return g_host->DataTypeImpl__GetTensorType_float(); }
template <>
MLDataType DataTypeImpl::GetTensorType<double>() { return g_host->DataTypeImpl__GetTensorType_double(); }
template <>
MLDataType DataTypeImpl::GetTensorType<BFloat16>() { return Provider_GetHost()->DataTypeImpl__GetTensorType_BFloat16(); }
template <>
MLDataType DataTypeImpl::GetTensorType<MLFloat16>() { return Provider_GetHost()->DataTypeImpl__GetTensorType_MLFloat16(); }

Status IDataTransfer::CopyTensor(const Tensor& src, Tensor& dst) const {
  return g_host->IDataTransfer__CopyTensor(this, src, dst);
}

Status IDataTransfer::CopyTensors(const std::vector<SrcDstPair>& src_dst_pairs) const {
  return g_host->IDataTransfer__CopyTensors(this, src_dst_pairs);
}

const Node& OpKernel::Node() const { return g_host->OpKernel__Node(this); }

TensorShape::TensorShape(const int64_t* dimension_sizes, size_t dimension_count)
    : std::vector<int64_t>(dimension_count) {
  for (size_t i = 0; i < dimension_count; ++i) {
    (*this)[i] = dimension_sizes[i];
  }
}

TensorShape::TensorShape(const std::vector<int64_t>& dims, size_t start, size_t end) {
  assign(dims.begin() + start, dims.begin() + end);
}

int64_t TensorShape::Size() const {
  size_t arraySize = size();
  int64_t size = SizeHelper(0, arraySize);
  //should we cache the size? as multiple operation may be expensive.
  return size;
}

int64_t TensorShape::SizeHelper(size_t start, size_t end) const {
  return g_host->TensorShape__SizeHelper(this, start, end);
}

TensorShape TensorShape::Slice(size_t dimstart, size_t dimend) const {
  assert(dimstart <= dimend && dimend <= size());  // "Invalid tensor shape slice argument."
  return TensorShape(*this, dimstart, dimend);
}

TensorShape TensorShape::Slice(size_t dimstart) const {
  return Slice(dimstart, size());
}

std::string TensorShape::ToString() const {
  return g_host->TensorShape__ToString(this);
}

int64_t TensorShape::SizeToDimension(size_t dimension) const { return g_host->TensorShape__SizeToDimension(this, dimension); }
int64_t TensorShape::SizeFromDimension(size_t dimension) const { return g_host->TensorShape__SizeFromDimension(this, dimension); }

std::ostream& operator<<(std::ostream& out, const TensorShape& shape) { return g_host->operator_left_shift(out, shape); }

AllocatorPtr CreateAllocator(AllocatorCreationInfo info) {
  return g_host->CreateAllocator(info);
}

std::unique_ptr<IAllocator> CreateCPUAllocator(const OrtMemoryInfo& info) {
  return g_host->CreateCPUAllocator(info);
}

bool IAllocator::CalcMemSizeForArrayWithAlignment(size_t nmemb, size_t size, size_t alignment, size_t* out) noexcept {
  return g_host->IAllocator__CalcMemSizeForArrayWithAlignment(nmemb, size, alignment, out);
}

AllocatorPtr IExecutionProvider::GetAllocator(int id, OrtMemType mem_type) const {
  return g_host->IExecutionProvider__GetAllocator(this, id, mem_type);
}

void IExecutionProvider::InsertAllocator(AllocatorPtr allocator) {
  g_host->IExecutionProvider__InsertAllocator(this, allocator);
}

void IExecutionProvider::TryInsertAllocator(AllocatorPtr allocator) {
  g_host->IExecutionProvider__TryInsertAllocator(this, allocator);
}

std::vector<std::unique_ptr<ComputeCapability>> IExecutionProvider::GetCapability(const onnxruntime::GraphViewer& graph_viewer,
                                                                                  const std::vector<const KernelRegistry*>& kernel_registries) const {
  return g_host->IExecutionProvider__GetCapability(this, graph_viewer, kernel_registries);
}

common::Status IExecutionProvider::Compile(const std::vector<onnxruntime::Node*>& fused_nodes,
                                           std::vector<NodeComputeInfo>& node_compute_funcs) {
  return g_host->IExecutionProvider__Compile(this, fused_nodes, node_compute_funcs);
}

common::Status IExecutionProvider::Compile(const std::vector<onnxruntime::Node*>& fused_nodes,
                                           std::string& dll_path) {
  return g_host->IExecutionProvider__Compile(this, fused_nodes, dll_path);
}

common::Status IExecutionProvider::Compile(const std::vector<FusedNodeAndGraph>& fused_nodes_and_graphs,
                                           std::vector<NodeComputeInfo>& node_compute_funcs) {
  return g_host->IExecutionProvider__Compile(this, fused_nodes_and_graphs, node_compute_funcs);
}

int IExecutionProvider::GenerateMetaDefId(const onnxruntime::GraphViewer& graph_viewer, uint64_t& model_hash) const {
  return g_host->IExecutionProvider__GenerateMetaDefId(this, graph_viewer, model_hash);
}

void IExecutionProvider::RegisterAllocator(std::shared_ptr<AllocatorManager> allocator_manager) {
  return g_host->IExecutionProvider__RegisterAllocator(this, allocator_manager);
}

#ifdef USE_TENSORRT
std::unique_ptr<IAllocator> CreateCUDAAllocator(int16_t device_id, const char* name) {
  return g_host->CreateCUDAAllocator(device_id, name);
}

std::unique_ptr<IAllocator> CreateCUDAPinnedAllocator(int16_t device_id, const char* name) {
  return g_host->CreateCUDAPinnedAllocator(device_id, name);
}

std::unique_ptr<IDataTransfer> CreateGPUDataTransfer(void* stream) {
  return g_host->CreateGPUDataTransfer(stream);
}
#endif

std::string GetEnvironmentVar(const std::string& var_name) {
  return g_host->GetEnvironmentVar(var_name);
}

std::unordered_set<NodeIndex> GetCpuPreferredNodes(const onnxruntime::GraphViewer& graph,
                                                   const std::string& provider_type,
                                                   const std::vector<const KernelRegistry*>& kernel_registries,
                                                   const std::vector<NodeIndex>& tentative_nodes) {
  return g_host->GetCpuPreferredNodes(graph, provider_type, kernel_registries, tentative_nodes);
}

namespace logging {

const char* Category::onnxruntime = "onnxruntime";

}  // namespace logging

namespace common {

Status::Status(StatusCategory category, int code, const std::string& msg) {
  // state_ will be allocated here causing the status to be treated as a failure
  ORT_ENFORCE(code != static_cast<int>(common::OK));

  state_ = std::make_unique<State>(category, code, msg);
}

Status::Status(StatusCategory category, int code, const char* msg) {
  // state_ will be allocated here causing the status to be treated as a failure
  ORT_ENFORCE(code != static_cast<int>(common::OK));

  state_ = std::make_unique<State>(category, code, msg);
}

Status::Status(StatusCategory category, int code) : Status(category, code, "") {
}

int Status::Code() const noexcept {
  return IsOK() ? static_cast<int>(common::OK) : state_->code;
}

const std::string& Status::ErrorMessage() const noexcept {
  return IsOK() ? EmptyString() : state_->msg;
}

std::string Status::ToString() const { return g_host->Status__ToString(this); }

const std::string& Status::EmptyString() noexcept {
  static std::string s_empty;
  return s_empty;
}

}  // namespace common

namespace math {
uint16_t floatToHalf(float f) { return g_host->math__floatToHalf(f); }
float halfToFloat(uint16_t h) { return g_host->math__halfToFloat(h); }

}  // namespace math

float MLFloat16::ToFloat() const {
  return math::halfToFloat(val);
}

std::vector<std::string> GetStackTrace() { return g_host->GetStackTrace(); }

void LogRuntimeError(uint32_t session_id, const common::Status& status,
                     const char* file, const char* function, uint32_t line) {
  return g_host->LogRuntimeError(session_id, status, file, function, line);
}

std::unique_ptr<OpKernelInfo> CopyOpKernelInfo(const OpKernelInfo& info) {
  return g_host->CopyOpKernelInfo(info);
}

}  // namespace onnxruntime

#include "core/providers/cpu/tensor/unsqueeze.h"
#include "core/providers/cpu/tensor/slice.h"
#include "core/providers/cpu/tensor/split.h"
#include "core/providers/cpu/tensor/size.h"
#include "core/providers/cpu/tensor/scatter_nd.h"
#include "core/providers/cpu/tensor/padbase.h"
#include "core/providers/cpu/tensor/concatbase.h"
#include "core/providers/cpu/tensor/gatherbase.h"
#include "core/providers/cpu/controlflow/scan.h"
#include "core/providers/cpu/controlflow/loop.h"
#include "core/providers/cpu/tensor/tile.h"
#include "core/providers/cpu/object_detection/non_max_suppression.h"
#include "core/framework/random_generator.h"
#include "core/providers/cpu/math/einsum.h"
#include "core/providers/cpu/controlflow/if.h"

#ifndef DISABLE_CONTRIB_OPS
#include "contrib_ops/cpu/bert/bias_gelu_helper.h"
#include "contrib_ops/cpu/bert/embed_layer_norm_helper.h"
#include "contrib_ops/cpu/bert/longformer_attention_base.h"
#include "contrib_ops/cpu/bert/attention_base.h"
#endif

#ifdef ENABLE_TRAINING
#include "orttraining/training_ops/cpu/controlflow/group.h"
#include "orttraining/training_ops/cpu/controlflow/yield.h"
#endif

namespace onnxruntime {

namespace utils {
template <>
Status UnpackTensor(const ONNX_NAMESPACE::TensorProto& tensor, const void* raw_data, size_t raw_data_len, /*out*/ bool* p_data, size_t expected_size) { return g_host->UnpackTensor(tensor, raw_data, raw_data_len, p_data, expected_size); }
template <>
Status UnpackTensor(const ONNX_NAMESPACE::TensorProto& tensor, const void* raw_data, size_t raw_data_len, /*out*/ float* p_data, size_t expected_size) { return g_host->UnpackTensor(tensor, raw_data, raw_data_len, p_data, expected_size); }
template <>
Status UnpackTensor(const ONNX_NAMESPACE::TensorProto& tensor, const void* raw_data, size_t raw_data_len, /*out*/ double* p_data, size_t expected_size) { return g_host->UnpackTensor(tensor, raw_data, raw_data_len, p_data, expected_size); }
template <>
Status UnpackTensor(const ONNX_NAMESPACE::TensorProto& tensor, const void* raw_data, size_t raw_data_len, /*out*/ MLFloat16* p_data, size_t expected_size) { return g_host->UnpackTensor(tensor, raw_data, raw_data_len, p_data, expected_size); }
template <>
Status UnpackTensor(const ONNX_NAMESPACE::TensorProto& tensor, const void* raw_data, size_t raw_data_len, /*out*/ int8_t* p_data, size_t expected_size) { return g_host->UnpackTensor(tensor, raw_data, raw_data_len, p_data, expected_size); }
template <>
Status UnpackTensor(const ONNX_NAMESPACE::TensorProto& tensor, const void* raw_data, size_t raw_data_len, /*out*/ uint8_t* p_data, size_t expected_size) { return g_host->UnpackTensor(tensor, raw_data, raw_data_len, p_data, expected_size); }
template <>
Status UnpackTensor(const ONNX_NAMESPACE::TensorProto& tensor, const void* raw_data, size_t raw_data_len, /*out*/ int16_t* p_data, size_t expected_size) { return g_host->UnpackTensor(tensor, raw_data, raw_data_len, p_data, expected_size); }
template <>
Status UnpackTensor(const ONNX_NAMESPACE::TensorProto& tensor, const void* raw_data, size_t raw_data_len, /*out*/ uint16_t* p_data, size_t expected_size) { return g_host->UnpackTensor(tensor, raw_data, raw_data_len, p_data, expected_size); }
template <>
Status UnpackTensor(const ONNX_NAMESPACE::TensorProto& tensor, const void* raw_data, size_t raw_data_len, /*out*/ int32_t* p_data, size_t expected_size) { return g_host->UnpackTensor(tensor, raw_data, raw_data_len, p_data, expected_size); }
template <>
Status UnpackTensor(const ONNX_NAMESPACE::TensorProto& tensor, const void* raw_data, size_t raw_data_len, /*out*/ uint32_t* p_data, size_t expected_size) { return g_host->UnpackTensor(tensor, raw_data, raw_data_len, p_data, expected_size); }
template <>
Status UnpackTensor(const ONNX_NAMESPACE::TensorProto& tensor, const void* raw_data, size_t raw_data_len, /*out*/ int64_t* p_data, size_t expected_size) { return g_host->UnpackTensor(tensor, raw_data, raw_data_len, p_data, expected_size); }
template <>
Status UnpackTensor(const ONNX_NAMESPACE::TensorProto& tensor, const void* raw_data, size_t raw_data_len, /*out*/ uint64_t* p_data, size_t expected_size) { return g_host->UnpackTensor(tensor, raw_data, raw_data_len, p_data, expected_size); }

}  // namespace utils

#ifdef USE_CUDA
bool TileOp::IsTileMemcpy(const TensorShape& input_shape, const int64_t* repeats, size_t rank, bool& is_batched_memcpy, size_t& num_of_elements_per_batch, size_t& num_of_copies_per_batch, size_t& num_of_batch_copies) {
  return g_host->TileOp__IsTileMemcpy(input_shape, repeats, rank, is_batched_memcpy, num_of_elements_per_batch, num_of_copies_per_batch, num_of_batch_copies);
}

Status NonMaxSuppressionBase::PrepareCompute(OpKernelContext* ctx, PrepareContext& pc) { return g_host->NonMaxSuppressionBase__PrepareCompute(ctx, pc); }
Status NonMaxSuppressionBase::GetThresholdsFromInputs(const PrepareContext& pc, int64_t& max_output_boxes_per_class, float& iou_threshold, float& score_threshold) { return g_host->NonMaxSuppressionBase__GetThresholdsFromInputs(pc, max_output_boxes_per_class, iou_threshold, score_threshold); }

Status UnsqueezeBase::PrepareCompute(OpKernelContext* ctx, UnsqueezeBase::Prepare& p) const { return g_host->UnsqueezeBase__PrepareCompute(this, ctx, reinterpret_cast<UnsqueezeBase__Prepare&>(p)); }

Status SliceBase::PrepareForCompute(const std::vector<int64_t>& raw_starts,
                                    const std::vector<int64_t>& raw_ends,
                                    const std::vector<int64_t>& raw_axes,
                                    SliceOp::PrepareForComputeMetadata& compute_metadata) { return g_host->SliceBase__PrepareForCompute(raw_starts, raw_ends, raw_axes, reinterpret_cast<SliceOp__PrepareForComputeMetadata&>(compute_metadata)); }

Status SliceBase::PrepareForCompute(const std::vector<int64_t>& raw_starts,
                                    const std::vector<int64_t>& raw_ends,
                                    const std::vector<int64_t>& raw_axes,
                                    const std::vector<int64_t>& raw_steps,
                                    SliceOp::PrepareForComputeMetadata& compute_metadata) { return g_host->SliceBase__PrepareForCompute(raw_starts, raw_ends, raw_axes, raw_steps, reinterpret_cast<SliceOp__PrepareForComputeMetadata&>(compute_metadata)); }

Status SliceBase::FillVectorsFromInput(const Tensor& start_tensor,
                                       const Tensor& ends_tensor,
                                       const Tensor* axes_tensor,
                                       const Tensor* steps_tensor,
                                       std::vector<int64_t>& input_starts,
                                       std::vector<int64_t>& input_ends,
                                       std::vector<int64_t>& input_axes,
                                       std::vector<int64_t>& input_steps) { return g_host->SliceBase__FillVectorsFromInput(start_tensor, ends_tensor, axes_tensor, steps_tensor, input_starts, input_ends, input_axes, input_steps); }

Status SplitBase::PrepareForCompute(const TensorShape& input_shape, int num_outputs, int64_t& axis, int& before_dims,
                                    int& after_dims_including_split_axis, int& after_dims_excluding_split,
                                    std::vector<int64_t>& split_sizes) const { return g_host->SplitBase__PrepareForCompute(this, input_shape, num_outputs, axis, before_dims, after_dims_including_split_axis, after_dims_excluding_split, split_sizes); }

Status Size::Compute(OpKernelContext* context) const { return g_host->Size__Compute(this, context); }

Status ScatterNDBase::ValidateShapes(const TensorShape& input_shape,
                                     const TensorShape& indice_shape,
                                     const TensorShape& update_shape) { return g_host->ScatterNDBase__ValidateShapes(input_shape, indice_shape, update_shape); }

Status PadBase::HandleDimValueZero(const Mode& mode, const TensorShape& input_shape, TensorShape& output_shape) { return g_host->PadBase__HandleDimValueZero(mode, input_shape, output_shape); }

Status ConcatBase::PrepareForCompute(OpKernelContext* ctx, const std::vector<const Tensor*>& input_tensors,
                                     Prepare& p) const { return g_host->ConcatBase__PrepareForCompute(this, ctx, input_tensors, p); }

Status GatherBase::PrepareForCompute(OpKernelContext* context, GatherBase::Prepare& p) const { return g_host->GatherBase__PrepareForCompute(this, context, reinterpret_cast<GatherBase__Prepare&>(p)); }

PhiloxGenerator& PhiloxGenerator::Default() { return g_host->PhiloxGenerator__Default(); }

Status Einsum::Compute(OpKernelContext* context) const { return g_host->Einsum__Compute(this, context); }

template <>
std::unique_ptr<EinsumTypedComputeProcessor<float>> EinsumTypedComputeProcessor<float>::Create(OpKernelContext* context, AllocatorPtr allocator, concurrency::ThreadPool* tp, EinsumComputePreprocessor& einsum_compute_preprocessor, void* einsum_cuda_assets) { return g_host->EinsumTypedComputeProcessor_float__Create(context, allocator, tp, einsum_compute_preprocessor, einsum_cuda_assets); }
template <>
std::unique_ptr<EinsumTypedComputeProcessor<double>> EinsumTypedComputeProcessor<double>::Create(OpKernelContext* context, AllocatorPtr allocator, concurrency::ThreadPool* tp, EinsumComputePreprocessor& einsum_compute_preprocessor, void* einsum_cuda_assets) { return g_host->EinsumTypedComputeProcessor_double__Create(context, allocator, tp, einsum_compute_preprocessor, einsum_cuda_assets); }
template <>
std::unique_ptr<EinsumTypedComputeProcessor<MLFloat16>> EinsumTypedComputeProcessor<MLFloat16>::Create(OpKernelContext* context, AllocatorPtr allocator, concurrency::ThreadPool* tp, EinsumComputePreprocessor& einsum_compute_preprocessor, void* einsum_cuda_assets) { return g_host->EinsumTypedComputeProcessor_MLFloat16__Create(context, allocator, tp, einsum_compute_preprocessor, einsum_cuda_assets); }

#ifndef DISABLE_CONTRIB_OPS
namespace contrib {
Status embed_layer_norm::CheckInputs(const OpKernelContext* context) { return g_host->embed_layer_norm__CheckInputs(context); }
Status bias_gelu_helper::CheckInputs(const OpKernelContext* context) { return g_host->bias_gelu_helper__CheckInputs(context); }
Status LongformerAttentionBase::CheckInputs(const TensorShape& input_shape, const TensorShape& weights_shape, const TensorShape& bias_shape, const TensorShape& mask_shape, const TensorShape& global_weights_shape, const TensorShape& global_bias_shape, const TensorShape& global_shape) const {
  return g_host->LongformerAttentionBase__CheckInputs(this, input_shape, weights_shape, bias_shape, mask_shape, global_weights_shape, global_bias_shape, global_shape);
}

Status AttentionBase::CheckInputs(const TensorShape& input_shape, const TensorShape& weights_shape, const TensorShape& bias_shape, const Tensor*& mask_index, const Tensor* past, const int max_threads_per_block) const {
  return g_host->AttentionBase__CheckInputs(this, input_shape, weights_shape, bias_shape, mask_index, past, max_threads_per_block);
}
Tensor* AttentionBase::GetPresent(OpKernelContext* context, const Tensor* past, int batch_size, int head_size, int sequence_length, int& past_sequence_length) const {
  return g_host->AttentionBase__GetPresent(this, context, past, batch_size, head_size, sequence_length, past_sequence_length);
}

}  // namespace contrib
#endif

void If::Init(const OpKernelInfo& info) { g_host->If__Init(this, info); }
Status If::Compute(OpKernelContext* ctx) const { return g_host->If__Compute(this, ctx); }
Status If::SetupSubgraphExecutionInfo(const SessionState& session_state, const std::string& attribute_name, const SessionState& subgraph_session_state) { return g_host->If__SetupSubgraphExecutionInfo(this, session_state, attribute_name, subgraph_session_state); }

void Loop::Init(const OpKernelInfo& info) { g_host->Loop__Init(this, info); }
Status Loop::Compute(OpKernelContext* ctx) const { return g_host->Loop__Compute(this, ctx); }
Status Loop::SetupSubgraphExecutionInfo(const SessionState& session_state, const std::string& attribute_name, const SessionState& subgraph_session_state) { return g_host->Loop__SetupSubgraphExecutionInfo(this, session_state, attribute_name, subgraph_session_state); }

template <>
void Scan<8>::Init(const OpKernelInfo& info) { g_host->Scan__Init(this, info); }
template <>
void Scan<9>::Init(const OpKernelInfo& info) { g_host->Scan__Init(this, info); }
template <>
Status Scan<8>::Compute(OpKernelContext* ctx) const { return g_host->Scan__Compute(this, ctx); }
template <>
Status Scan<9>::Compute(OpKernelContext* ctx) const { return g_host->Scan__Compute(this, ctx); }
template <>
Status Scan<8>::SetupSubgraphExecutionInfo(const SessionState& session_state, const std::string& attribute_name, const SessionState& subgraph_session_state) { return g_host->Scan__SetupSubgraphExecutionInfo(this, session_state, attribute_name, subgraph_session_state); }
template <>
Status Scan<9>::SetupSubgraphExecutionInfo(const SessionState& session_state, const std::string& attribute_name, const SessionState& subgraph_session_state) { return g_host->Scan__SetupSubgraphExecutionInfo(this, session_state, attribute_name, subgraph_session_state); }

#ifdef ENABLE_TRAINING
namespace contrib {
Status Group::Compute(OpKernelContext* context) const { return g_host->contrib__Group__Compute(this, context); }
Status PassThrough::Compute(OpKernelContext* context) const { return g_host->contrib__PassThrough__Compute(this, context); }
Status YieldOp::Compute(OpKernelContext* context) const { return g_host->contrib__YieldOp__Compute(this, context); }
}  // namespace contrib
#endif
#endif
}  // namespace onnxruntime<|MERGE_RESOLUTION|>--- conflicted
+++ resolved
@@ -26,12 +26,8 @@
 // Override default new/delete so that we match the host's allocator
 _Ret_notnull_ _Post_writable_byte_size_(n) void* operator new(size_t n) { return Provider_GetHost()->HeapAllocate(n); }
 void operator delete(void* p) noexcept { return Provider_GetHost()->HeapFree(p); }
-<<<<<<< HEAD
 void operator delete(void* p, size_t /*size*/) noexcept { return Provider_GetHost()->HeapFree(p); }
 #endif
-=======
-void operator delete(void* p, size_t /*size*/) { return Provider_GetHost()->HeapFree(p); }
->>>>>>> 053bada3
 
 namespace onnxruntime {
 

--- conflicted
+++ resolved
@@ -132,10 +132,9 @@
 /// <summary>
 /// Add a variadic input argument to a MILSpec::Operation
 /// </summary>
-<<<<<<< HEAD
-/// <param name="op"> Operation to update.</param>
-/// <param name="input name"> The input name defined by the spec for the operation. </param>
-/// <param name="values"> The
+/// <param name="op">Operation to update.</param>
+/// <param name="input name">The input name defined by the spec for the operation. </param>
+/// <param name="value_names">The input value names.</param>
 void AddOperationInputs(COREML_SPEC::MILSpec::Operation& op, std::string_view input_name,
                         const std::vector<std::string_view>& value_names);
 
@@ -150,14 +149,6 @@
 void AddIntermediateOperationOutput(COREML_SPEC::MILSpec::Operation& op, const std::string& output_name,
                                     int32_t element_type, std::optional<gsl::span<const int64_t>> shape);
 
-=======
-/// <param name="op">Operation to update.</param>
-/// <param name="input name">The input name defined by the spec for the operation. </param>
-/// <param name="value_names">The input value names.</param>
-void AddOperationInputs(COREML_SPEC::MILSpec::Operation& op, std::string_view input_name,
-                        const std::vector<std::string_view>& value_names);
-
->>>>>>> d409d0b5
 /// <summary>
 /// Add an output to a MILSpec::Operation. Name, data type and shape are used from the NodeArg.
 /// </summary>

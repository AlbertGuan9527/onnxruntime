// Copyright (c) Microsoft Corporation. All rights reserved.
// Licensed under the MIT License.

#include "core/providers/coreml/builders/impl/builder_utils.h"

#include "core/common/narrow.h"
#include "core/framework/tensorprotoutils.h"
#include "core/providers/coreml/builders/coreml_spec.h"
#include "core/providers/coreml/builders/helper.h"
#include "core/providers/coreml/builders/model_builder.h"
#include "core/providers/shared/utils/utils.h"
#include "core/optimizer/initializer.h"

using namespace COREML_SPEC;

namespace onnxruntime {
namespace coreml {

Status ComputeConvPads(const std::vector<int64_t> input_shape,
                       const int64_t weight_size_y,
                       const int64_t weight_size_x,
                       const std::vector<int64_t>& onnx_pads,
                       const std::vector<int64_t>& onnx_strides,
                       const std::vector<int64_t>& onnx_dilations,
                       AutoPadType auto_pad_type,
                       std::vector<int64_t>& pads_out) {
  const int64_t input_size_y = input_shape[2];
  const int64_t input_size_x = input_shape[3];
  const int64_t stride_y = onnx_strides[0];
  const int64_t stride_x = onnx_strides[1];
  const int64_t dilation_y = onnx_dilations[0];
  const int64_t dilation_x = onnx_dilations[1];

  int64_t padding_top = onnx_pads[0];
  int64_t padding_bottom = onnx_pads[2];
  int64_t padding_left = onnx_pads[1];
  int64_t padding_right = onnx_pads[3];

  ORT_RETURN_IF_ERROR(ComputePad(input_size_y,
                                 stride_y, weight_size_y, dilation_y,
                                 auto_pad_type,
                                 padding_top, padding_bottom));
  ORT_RETURN_IF_ERROR(ComputePad(input_size_x,
                                 stride_x, weight_size_x, dilation_x,
                                 auto_pad_type,
                                 padding_left, padding_right));

  pads_out = {padding_top, padding_left, padding_bottom, padding_right};

  return Status::OK();
}

Status HandleAutoPad(const std::vector<int64_t> input_shape,
                     const int64_t weight_size_y,
                     const int64_t weight_size_x,
                     const std::vector<int64_t>& onnx_pads,
                     const std::vector<int64_t>& onnx_strides,
                     const std::vector<int64_t>& onnx_dilations,
                     AutoPadType auto_pad_type,
                     AutoPadType& auto_pad_type_out) {
  auto_pad_type_out = auto_pad_type;
  if (auto_pad_type == AutoPadType::NOTSET && onnx_dilations == std::vector<int64_t>{1, 1} &&
      // ComputeConvPads() only handles known dimensions of input_shape[2] and input_shape[3]
      input_shape[2] != -1 && input_shape[3] != -1) {
    {
      std::vector<int64_t> same_upper_pads;
      ORT_RETURN_IF_ERROR(ComputeConvPads(input_shape, weight_size_y, weight_size_x,
                                          onnx_pads, onnx_strides, onnx_dilations,
                                          AutoPadType::SAME_UPPER, same_upper_pads));
      if (onnx_pads == same_upper_pads) {
        auto_pad_type_out = AutoPadType::SAME_UPPER;
        return Status::OK();
      }
    }

    {
      std::vector<int64_t> same_lower_pads;
      ORT_RETURN_IF_ERROR(ComputeConvPads(input_shape, weight_size_y, weight_size_x,
                                          onnx_pads, onnx_strides, onnx_dilations,
                                          AutoPadType::SAME_LOWER, same_lower_pads));
      if (onnx_pads == same_lower_pads) {
        auto_pad_type_out = AutoPadType::SAME_LOWER;
        return Status::OK();
      }
    }
  }

  return Status::OK();
}

Status CreateCoreMLWeight(CoreML::Specification::WeightParams& weight,
                          const ONNX_NAMESPACE::TensorProto& tensor) {
  const auto data_type = tensor.data_type();
  Initializer unpacked_tensor(tensor);
  switch (data_type) {
    case ONNX_NAMESPACE::TensorProto_DataType_FLOAT:
      CreateCoreMLWeight(weight, unpacked_tensor.DataAsSpan<float>());
      break;
    case ONNX_NAMESPACE::TensorProto_DataType_INT32:
      CreateCoreMLWeight(weight, unpacked_tensor.DataAsSpan<int32_t>());
      break;
    case ONNX_NAMESPACE::TensorProto_DataType_INT64:
      CreateCoreMLWeight(weight, unpacked_tensor.DataAsSpan<int64_t>());
      break;
    default:
      return ORT_MAKE_STATUS(ONNXRUNTIME, INVALID_ARGUMENT,
                             "The initializer of graph has unsupported type, name: ",
                             tensor.name(), " type: ", data_type);
  }
  return Status::OK();
}

void CreateCoreMLWeight(CoreML::Specification::WeightParams& weight, gsl::span<const float> data) {
  weight.mutable_floatvalue()->Assign(data.begin(), data.end());
}

namespace {
template <typename T>
void CreateCoreMLWeightConvertingDataToFloats(CoreML::Specification::WeightParams& weight, gsl::span<const T> data) {
  google::protobuf::RepeatedField<float> weight_floats{};
  weight_floats.Reserve(narrow<int>(data.size()));
  std::transform(data.begin(), data.end(), google::protobuf::RepeatedFieldBackInserter(&weight_floats),
                 [](T v) { return narrow<float>(v); });
  *weight.mutable_floatvalue() = std::move(weight_floats);
}
}  // namespace

void CreateCoreMLWeight(CoreML::Specification::WeightParams& weight, gsl::span<const int32_t> data) {
  CreateCoreMLWeightConvertingDataToFloats(weight, data);
}

void CreateCoreMLWeight(CoreML::Specification::WeightParams& weight, gsl::span<const int64_t> data) {
  CreateCoreMLWeightConvertingDataToFloats(weight, data);
}

#if defined(COREML_ENABLE_MLPROGRAM)
//
// ML Program Utils
//

namespace {
void SetTensorTypeInfo(MILSpec::TensorType& tensor_type, MILSpec::DataType data_type,
                       std::optional<gsl::span<const int64_t>> shape, bool convert_scalar = false) {
  tensor_type.set_datatype(data_type);
  if (shape) {
    auto rank = shape->size();
    if (convert_scalar && rank == 0) {
      // CoreML scalar has shape {1}
      tensor_type.set_rank(1);
      tensor_type.add_dimensions()->mutable_constant()->set_size(1);
    } else {
      tensor_type.set_rank(rank);
      for (const auto& dim : *shape) {
        if (dim >= 0) {
          tensor_type.add_dimensions()->mutable_constant()->set_size(narrow<int32_t>(dim));
        } else {
          tensor_type.add_dimensions()->mutable_unknown()->set_variadic(false);
        }
      }
    }
  }
}

void SetTensorTypeInfo(MILSpec::TensorType& tensor_type, MILSpec::DataType data_type,
                       const ONNX_NAMESPACE::TensorShapeProto* shape, bool convert_scalar = false) {
  tensor_type.set_datatype(data_type);

  if (shape) {
    auto rank = shape->dim_size();
    if (convert_scalar && rank == 0) {
      // CoreML scalar has shape {1}
      tensor_type.set_rank(1);
      tensor_type.add_dimensions()->mutable_constant()->set_size(1);
    } else {
      tensor_type.set_rank(rank);
      for (const auto& dim : shape->dim()) {
        if (dim.has_dim_value()) {
          tensor_type.add_dimensions()->mutable_constant()->set_size(narrow<int32_t>(dim.dim_value()));
        } else {
          tensor_type.add_dimensions()->mutable_unknown()->set_variadic(false);
        }
      }
    }
  }
}

template <typename T1, typename T2 = T1>
void CopyDataToTensorValue(MILSpec::TensorValue& tensor_value, gsl::span<const T1> data) {
  // need a 'false' that is dependent on the template types to make gcc happy and give a meaningful error message.
  static_assert(false_for_T<T1> && false_for_T<T2>, "Unsupported data type");  // add specializations below as needed
}

template <>
void CopyDataToTensorValue<float>(MILSpec::TensorValue& tensor_value, gsl::span<const float> data) {
  tensor_value.mutable_floats()->mutable_values()->Add(data.begin(), data.end());
}

template <>
void CopyDataToTensorValue<int32_t>(MILSpec::TensorValue& tensor_value, gsl::span<const int32_t> data) {
  tensor_value.mutable_ints()->mutable_values()->Add(data.begin(), data.end());
}

template <>
void CopyDataToTensorValue<std::string>(MILSpec::TensorValue& tensor_value, gsl::span<const std::string> data) {
  tensor_value.mutable_strings()->mutable_values()->Add(data.begin(), data.end());
}

// copy int64_t (used by ONNX for strides/indexes/etc.) to int32_t (used by CoreML)
template <>
void CopyDataToTensorValue<int64_t, int32_t>(MILSpec::TensorValue& tensor_value, gsl::span<const int64_t> data) {
  auto& int32_out = *tensor_value.mutable_ints()->mutable_values();
  int32_out.Reserve(narrow<int32_t>(data.size()));
  for (const int64_t v : data) {
    int32_out.AddAlreadyReserved(narrow<int32_t>(v));
  }
}

template <>
void CopyDataToTensorValue<bool>(MILSpec::TensorValue& tensor_value, gsl::span<const bool> data) {
  tensor_value.mutable_bools()->mutable_values()->Add(data.begin(), data.end());
}

}  // namespace

MILSpec::DataType OnnxDataTypeToMILSpec(int onnx_type) {
  switch (static_cast<ONNX_NAMESPACE::TensorProto_DataType>(onnx_type)) {
    case ONNX_NAMESPACE::TensorProto_DataType_FLOAT:
      return MILSpec::DataType::FLOAT32;
    case ONNX_NAMESPACE::TensorProto_DataType_DOUBLE:
      return MILSpec::DataType::FLOAT64;
    case ONNX_NAMESPACE::TensorProto_DataType_BFLOAT16:
      return MILSpec::DataType::BFLOAT16;
    case ONNX_NAMESPACE::TensorProto_DataType_FLOAT16:
      return MILSpec::DataType::FLOAT16;

    case ONNX_NAMESPACE::TensorProto_DataType_INT8:
      return MILSpec::DataType::INT8;
    case ONNX_NAMESPACE::TensorProto_DataType_INT16:
      return MILSpec::DataType::INT16;
    case ONNX_NAMESPACE::TensorProto_DataType_INT32:
      return MILSpec::DataType::INT32;
    case ONNX_NAMESPACE::TensorProto_DataType_INT64:
      return MILSpec::DataType::INT64;

    case ONNX_NAMESPACE::TensorProto_DataType_UINT8:
      return MILSpec::DataType::UINT8;
    case ONNX_NAMESPACE::TensorProto_DataType_UINT16:
      return MILSpec::DataType::UINT16;
    case ONNX_NAMESPACE::TensorProto_DataType_UINT32:
      return MILSpec::DataType::UINT32;
    case ONNX_NAMESPACE::TensorProto_DataType_UINT64:
      return MILSpec::DataType::UINT64;

    case ONNX_NAMESPACE::TensorProto_DataType_BOOL:
      return MILSpec::DataType::BOOL;
    case ONNX_NAMESPACE::TensorProto_DataType_STRING:
      return MILSpec::DataType::STRING;
    default:
      ORT_THROW("Unsupported data type: ", onnx_type);
  }
}

template <typename T1, typename T2>
MILSpec::Value CreateTensorValue(const gsl::span<const T1> data,
                                 std::optional<gsl::span<const int64_t>> shape) {
  MILSpec::Value value;
  MILSpec::TensorType& tensor_type = *value.mutable_type()->mutable_tensortype();

  if (shape) {
    SetTensorTypeInfo(tensor_type, DataTypeToMILSpec<T2>(), *shape);
  } else {
    // infer as 1D shape
    std::vector<int64_t> coreml_shape{narrow<int64_t>(data.size())};
    SetTensorTypeInfo(tensor_type, DataTypeToMILSpec<T2>(), coreml_shape);
  }

  MILSpec::TensorValue& tensor_value = *value.mutable_immediatevalue()->mutable_tensor();
  CopyDataToTensorValue<T1, T2>(tensor_value, data);

  return value;
}

template <typename T>
MILSpec::Value CreateScalarTensorValue(const T& data) {
  gsl::span<const T> data_span{&data, 1};
  std::vector<int64_t> shape = {};  // empty for scalar
  return CreateTensorValue<T>(data_span, shape);
}

// explicit specializations for types we handle so the implementation can be in the .cc file
template MILSpec::Value CreateTensorValue<int64_t, int32_t>(gsl::span<const int64_t> data,
                                                            std::optional<gsl::span<const int64_t>> shape);

template MILSpec::Value CreateScalarTensorValue(const float& data);
template MILSpec::Value CreateScalarTensorValue(const int32_t& data);
template MILSpec::Value CreateScalarTensorValue(const std::string& data);
template MILSpec::Value CreateScalarTensorValue(const bool& data);

COREML_SPEC::MILSpec::NamedValueType CreateNamedTensorValueType(const NodeArg& node_arg, bool convert_scalar) {
  MILSpec::NamedValueType nvt;
  nvt.set_name(node_arg.Name());
  MILSpec::TensorType& tensor_type = *nvt.mutable_type()->mutable_tensortype();

  SetTensorTypeInfo(tensor_type, OnnxDataTypeToMILSpec(node_arg.TypeAsProto()->tensor_type().elem_type()),
                    node_arg.Shape(), convert_scalar);

  return nvt;
}

void AddOperationInput(MILSpec::Operation& op, std::string_view input_name, std::string_view value_name) {
  MILSpec::Argument arg;
  arg.mutable_arguments()->Add()->set_name(std::string(value_name));

  (*op.mutable_inputs())[input_name] = std::move(arg);
}

void AddOperationInputs(MILSpec::Operation& op, std::string_view input_name,
                        const std::vector<std::string_view>& value_names) {
<<<<<<< HEAD
  MILSpec::Argument& arg = (*op.mutable_inputs())[input_name];
  for (const auto& value : value_names) {
    arg.mutable_arguments()->Add()->set_name(std::string(value));
  }
}

void AddIntermediateOperationOutput(COREML_SPEC::MILSpec::Operation& op, const std::string& output_name,
                                    int32_t element_type, std::optional<gsl::span<const int64_t>> shape) {
  auto& outputs = *op.mutable_outputs();
  auto& output_arg = *outputs.Add();
  output_arg.set_name(output_name);

  MILSpec::ValueType& value = *output_arg.mutable_type();
  MILSpec::TensorType& tensor_type = *value.mutable_tensortype();

  SetTensorTypeInfo(tensor_type, OnnxDataTypeToMILSpec(element_type), shape, /*convert_scalar*/ true);
}

void AddOperationOutput(COREML_SPEC::MILSpec::Operation& op, const NodeArg& output,
                        std::optional<int32_t> override_element_type) {
=======
  MILSpec::Argument arg;
  for (const auto& value : value_names) {
    arg.mutable_arguments()->Add()->set_name(std::string(value));
  }
  (*op.mutable_inputs())[input_name] = std::move(arg);
}

void AddOperationOutput(COREML_SPEC::MILSpec::Operation& op, const NodeArg& output) {
>>>>>>> d409d0b5
  auto& outputs = *op.mutable_outputs();
  auto& output_arg = *outputs.Add();
  output_arg.set_name(output.Name());

  MILSpec::ValueType& value = *output_arg.mutable_type();
  MILSpec::TensorType& tensor_type = *value.mutable_tensortype();

  auto elem_type = override_element_type ? *override_element_type
                                         : output.TypeAsProto()->tensor_type().elem_type();

  SetTensorTypeInfo(tensor_type, OnnxDataTypeToMILSpec(elem_type), output.Shape(), /*convert_scalar*/ true);
}

void AddPadTypeAndPads(COREML_SPEC::MILSpec::Operation& op, ModelBuilder& model_builder, std::string_view op_type,
                       const NodeAttrHelper& helper, int num_spatial_dims) {
  AutoPadType auto_pad_type = StringToAutoPadType(helper.Get("auto_pad", "NOTSET"));

  // pad type (string)
  //   valid - no pads  (ONNX auto_pad VALID)
  //   custom - pads input  (ONNX NOTSET)
  //   same - inferred to be `d_out[i] = ceil(d_in[i] / strides[i])`  (assuming == ONNX SAME_UPPER)
  //   same_lower - as per same but any extra rows/cols are added at top/left if padding is odd (ONNX SAME_LOWER)
  //
  // TODO: See if we want to update HandleAutoPad to support 1D (and 3D) so we can infer if an autopad value
  //       can be used. TBD if that provides any performance benefit with ML Program though as CoreML could
  //       potentially do that same optimization internally.
  switch (auto_pad_type) {
    case AutoPadType::NOTSET: {
      // use `pads` attribute.
      auto onnx_pads = helper.GetInt64s("pads");  // 'pads' are used if auto_pad is NOTSET
      if (onnx_pads) {
        AddOperationInput(op, "pad_type",
                          model_builder.AddScalarConstant(op_type, "pad_type", std::string("custom")));

        // need to re-order from x1_start, x2_start..., x1_end, x2_end... to
        // x1_start, x1_end, x2_start, x2_end,...
        size_t num_pads = onnx_pads->size();
        size_t num_dims = num_pads / 2;
        std::vector<int64_t> reordered_pads(num_pads, 0);
        for (size_t i = 0; i < num_pads; ++i) {
          auto cur_dim = i % num_dims;
          if (i < num_dims) {  // start values
            reordered_pads[cur_dim * 2] = (*onnx_pads)[i];
          } else {  // end values
            reordered_pads[cur_dim * 2 + 1] = (*onnx_pads)[i];
          }
        }

        AddOperationInput(op, "pad", model_builder.AddConstant(op_type, "pad", reordered_pads));

        break;
      }

      // fall through if explicit pads were not provided as the default value for `pads` is all zeros,
      // which is the same as 'valid' padding.
      [[fallthrough]];
    }
    case AutoPadType::VALID:
      AddOperationInput(op, "pad_type",
                        model_builder.AddScalarConstant(op_type, "pad_type", std::string("valid")));

      break;
    case AutoPadType::SAME_UPPER:
    case AutoPadType::SAME_LOWER: {
      const auto pad_type = (auto_pad_type == AutoPadType::SAME_UPPER ? "same" : "same_lower");
      AddOperationInput(op, "pad_type",
                        model_builder.AddScalarConstant(op_type, "pad_type", std::string(pad_type)));

      // despite what the spec says, a 'pad' input seems to be required.
      // https://github.com/apple/coremltools/issues/2127
      // Provide the default value as that's what coremltools does for conv/avg_pool/max_pool.
      std::vector<int64_t> ignored_pads(num_spatial_dims * 2, 0);
      AddOperationInput(op, "pad", model_builder.AddConstant(op_type, "pad", ignored_pads));

      break;
    }
  }
}
#endif  // defined(COREML_ENABLE_MLPROGRAM)
}  // namespace coreml
}  // namespace onnxruntime<|MERGE_RESOLUTION|>--- conflicted
+++ resolved
@@ -164,7 +164,6 @@
 void SetTensorTypeInfo(MILSpec::TensorType& tensor_type, MILSpec::DataType data_type,
                        const ONNX_NAMESPACE::TensorShapeProto* shape, bool convert_scalar = false) {
   tensor_type.set_datatype(data_type);
-
   if (shape) {
     auto rank = shape->dim_size();
     if (convert_scalar && rank == 0) {
@@ -316,11 +315,12 @@
 
 void AddOperationInputs(MILSpec::Operation& op, std::string_view input_name,
                         const std::vector<std::string_view>& value_names) {
-<<<<<<< HEAD
-  MILSpec::Argument& arg = (*op.mutable_inputs())[input_name];
+  MILSpec::Argument arg;
   for (const auto& value : value_names) {
     arg.mutable_arguments()->Add()->set_name(std::string(value));
   }
+
+  (*op.mutable_inputs())[input_name] = std::move(arg);
 }
 
 void AddIntermediateOperationOutput(COREML_SPEC::MILSpec::Operation& op, const std::string& output_name,
@@ -337,16 +337,6 @@
 
 void AddOperationOutput(COREML_SPEC::MILSpec::Operation& op, const NodeArg& output,
                         std::optional<int32_t> override_element_type) {
-=======
-  MILSpec::Argument arg;
-  for (const auto& value : value_names) {
-    arg.mutable_arguments()->Add()->set_name(std::string(value));
-  }
-  (*op.mutable_inputs())[input_name] = std::move(arg);
-}
-
-void AddOperationOutput(COREML_SPEC::MILSpec::Operation& op, const NodeArg& output) {
->>>>>>> d409d0b5
   auto& outputs = *op.mutable_outputs();
   auto& output_arg = *outputs.Add();
   output_arg.set_name(output.Name());

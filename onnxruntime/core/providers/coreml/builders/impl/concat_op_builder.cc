// Copyright (c) Microsoft Corporation. All rights reserved.
// Licensed under the MIT License.

#include "core/providers/common.h"
#include "core/providers/coreml/builders/helper.h"
#include "core/providers/coreml/builders/impl/base_op_builder.h"
#include "core/providers/coreml/builders/impl/builder_utils.h"
#include "core/providers/coreml/builders/model_builder.h"
#include "core/providers/coreml/builders/op_builder_factory.h"
#include "core/providers/coreml/shape_utils.h"
#include "core/providers/shared/utils/utils.h"

namespace onnxruntime {
namespace coreml {

class ConcatOpBuilder : public BaseOpBuilder {
  Status AddToModelBuilderImpl(ModelBuilder& model_builder, const Node& node,
                               const logging::Logger& logger) const override;

  bool IsOpSupportedImpl(const Node& node, const OpBuilderInputParams& input_params,
                         const logging::Logger& logger) const override;

  bool SupportsMLProgram() const override { return true; }
};

Status ConcatOpBuilder::AddToModelBuilderImpl(ModelBuilder& model_builder,
                                              const Node& node,
                                              const logging::Logger& logger) const {
#if defined(COREML_ENABLE_MLPROGRAM)
  if (model_builder.CreateMLProgram()) {
<<<<<<< HEAD
    using namespace CoreML::Specification::MILSpec;
=======
    using namespace CoreML::Specification::MILSpec;  // NOLINT
>>>>>>> d409d0b5

    NodeAttrHelper helper(node);
    const auto axis = helper.GetInt64("axis");  // required
    const auto interleave = false;

    std::unique_ptr<Operation> op = model_builder.CreateOperation(node, "concat");
    std::vector<std::string_view> input_names;
    for (const auto* input : node.InputDefs()) {
<<<<<<< HEAD
      LOGS(logger, VERBOSE) << "input name " << input->Name();
=======
>>>>>>> d409d0b5
      input_names.emplace_back(input->Name());
    }
    AddOperationInputs(*op, "values", input_names);
    AddOperationInput(*op, "axis", model_builder.AddScalarConstant(op->type(), "axis", *axis));
    AddOperationInput(*op, "interleave", model_builder.AddScalarConstant(op->type(), "interleave", interleave));
    AddOperationOutput(*op, *node.OutputDefs()[0]);
    model_builder.AddOperation(std::move(op));

  } else
#endif  // defined(COREML_ENABLE_MLPROGRAM)
  {
    std::unique_ptr<COREML_SPEC::NeuralNetworkLayer> layer = model_builder.CreateNNLayer(node);

    layer->mutable_concat()->set_sequenceconcat(false);

    for (const auto* input : node.InputDefs()) {
      LOGS(logger, VERBOSE) << "input name " << input->Name();
      *layer->mutable_input()->Add() = input->Name();
    }

    *layer->mutable_output()->Add() = node.OutputDefs()[0]->Name();

    model_builder.AddLayer(std::move(layer));
  }
  return Status::OK();
}

bool ConcatOpBuilder::IsOpSupportedImpl(const Node& node, const OpBuilderInputParams& input_params,
                                        const logging::Logger& logger) const {
  const auto& input_defs = node.InputDefs();
  if (input_defs.size() < 2) {
    LOGS(logger, VERBOSE) << "Concat only support 2+ inputs, actual number of inputs: " << input_defs.size();
    return false;
  }

  std::vector<int64_t> input_shape;
  if (!GetShape(*input_defs[0], input_shape, logger))
    return false;

  if (!input_params.create_mlprogram) {
    auto rank = input_shape.size();
    if (rank != 4) {
      // For some reason, the concat in CoreML running on 3d tensor will concat on wrong axis
      // Instead of concat on axis 0, it will concat on axis 1
      // Disable Concat support for 3d tensor for now
      // TODO, add ExpandDims and Squeeze, 3d -ExpandDims-> 4d -> Concat -Squeeze-> 3d
      LOGS(logger, VERBOSE) << "Concat only support 4d shape for now, input is "
                            << rank << "d shape";
      return false;
    }

    NodeAttrHelper helper(node);
    auto axis = static_cast<size_t>(HandleNegativeAxis(helper.Get("axis", 1), rank));
    if (rank != axis + 3) {
      LOGS(logger, VERBOSE) << "Concat only support axis to be -3, actual axis: " << axis
                            << ", actual rank: " << rank;
      return false;
    }
  }

  return true;
}

void CreateConcatOpBuilder(const std::string& op_type, OpBuilderRegistrations& op_registrations) {
  op_registrations.builders.push_back(std::make_unique<ConcatOpBuilder>());
  op_registrations.op_builder_map.emplace(op_type, op_registrations.builders.back().get());
}

}  // namespace coreml
}  // namespace onnxruntime<|MERGE_RESOLUTION|>--- conflicted
+++ resolved
@@ -28,11 +28,7 @@
                                               const logging::Logger& logger) const {
 #if defined(COREML_ENABLE_MLPROGRAM)
   if (model_builder.CreateMLProgram()) {
-<<<<<<< HEAD
-    using namespace CoreML::Specification::MILSpec;
-=======
     using namespace CoreML::Specification::MILSpec;  // NOLINT
->>>>>>> d409d0b5
 
     NodeAttrHelper helper(node);
     const auto axis = helper.GetInt64("axis");  // required
@@ -41,10 +37,6 @@
     std::unique_ptr<Operation> op = model_builder.CreateOperation(node, "concat");
     std::vector<std::string_view> input_names;
     for (const auto* input : node.InputDefs()) {
-<<<<<<< HEAD
-      LOGS(logger, VERBOSE) << "input name " << input->Name();
-=======
->>>>>>> d409d0b5
       input_names.emplace_back(input->Name());
     }
     AddOperationInputs(*op, "values", input_names);

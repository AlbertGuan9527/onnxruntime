// Copyright (c) Microsoft Corporation. All rights reserved.
// Licensed under the MIT License.

#pragma once

#include <cstddef>
#include <functional>
#include <unordered_set>

#include "core/common/common.h"
#include <gsl/gsl>
#include "core/common/logging/logging.h"
#include "core/common/status.h"
#include "core/platform/ort_mutex.h"

<<<<<<< HEAD
#if defined(__APPLE__)
#ifdef __OBJC__
@class MLMultiArray;
#else
typedef struct objc_object MLMultiArray;
#endif
=======
#if defined(__OBJC__)
@class MLMultiArray;
>>>>>>> 2580d935
#endif

namespace onnxruntime {
namespace coreml {

class Execution;

struct OnnxTensorInfo {
  const int32_t data_type;  // Uses TensorProto::DataType
  const std::vector<int64_t> shape;
};

struct OnnxTensorData {
  OnnxTensorInfo tensor_info;
  void* buffer{nullptr};
};

using GetOutputTensorMutableRawDataFn = std::function<void*(const std::string& name,
                                                            int32_t requested_onnx_tensor_element_type,
                                                            gsl::span<const int64_t> static_shape)>;

<<<<<<< HEAD
#if defined(__APPLE__)
// helper function that we unit test
=======
#if defined(__OBJC__)
// helper function that we unit test.
// Handles an MLMultiArray that is contiguous, or has one non-contiguous dimension.
// The output values can be used to copy the array data to a contiguous buffer.
// Loop num_blocks times, copying block_size elements each time, moving stride elements between copies.
// A contiguous array will have num_blocks == 1, block_size == total_size (i.e. can be copied in a single operation)
>>>>>>> 2580d935
Status GetMLMultiArrayCopyInfo(const MLMultiArray* array, int64_t& num_blocks, int64_t& block_size, int64_t& stride);
#endif

class Model {
 public:
  Model(const std::string& path,
        std::vector<std::string>&& model_input_names,
        std::vector<std::string>&& model_output_names,
        std::unordered_map<std::string, OnnxTensorInfo>&& input_output_info,
        std::unordered_set<std::string>&& scalar_outputs,
        std::unordered_set<std::string>&& int64_outputs,
        const logging::Logger& logger, uint32_t coreml_flags);

  ~Model();
  ORT_DISALLOW_COPY_ASSIGNMENT_AND_MOVE(Model);

  Status LoadModel();

  Status Predict(const std::unordered_map<std::string, OnnxTensorData>& inputs,
                 const std::unordered_map<std::string, OnnxTensorInfo>& outputs,
                 const GetOutputTensorMutableRawDataFn& get_output_tensor_mutable_raw_data_fn);

  bool IsScalarOutput(const std::string& output_name) const {
    return Contains(scalar_outputs_, output_name);
  }

  bool IsInt64Output(const std::string& output_name) const {
    return Contains(int64_outputs_, output_name);
  }

  // Mutex for exclusive lock to this model object
  OrtMutex& GetMutex() { return mutex_; }

  // Input and output names in the ORT fused node's order.
  // Names may have been adjusted from the originals due to CoreML naming rules.
  // We do inputs/outputs based on order at the ONNX level so this doesn't matter.
  const std::vector<std::string>& GetOrderedInputs() const { return model_input_names_; }
  const std::vector<std::string>& GetOrderedOutputs() const { return model_output_names_; }

  const OnnxTensorInfo* TryGetInputOutputInfo(const std::string& name) const {
    const auto info_it = input_output_info_.find(name);
    return info_it != input_output_info_.end() ? &info_it->second : nullptr;
  }

  const OnnxTensorInfo& GetInputOutputInfo(const std::string& name) const {
    const auto* info = TryGetInputOutputInfo(name);
    ORT_ENFORCE(info != nullptr, "Failed to get info for input/output: ", name);
    return *info;
  }

 private:
  std::unique_ptr<Execution> execution_;
  std::vector<std::string> model_input_names_;   // input names in the order of the ORT fused node's inputs
  std::vector<std::string> model_output_names_;  // output names in the order of the ORT fused node's outputs

  std::unordered_map<std::string, OnnxTensorInfo> input_output_info_;
  std::unordered_set<std::string> scalar_outputs_;
  std::unordered_set<std::string> int64_outputs_;

  OrtMutex mutex_;
};

}  // namespace coreml
}  // namespace onnxruntime<|MERGE_RESOLUTION|>--- conflicted
+++ resolved
@@ -13,17 +13,8 @@
 #include "core/common/status.h"
 #include "core/platform/ort_mutex.h"
 
-<<<<<<< HEAD
-#if defined(__APPLE__)
-#ifdef __OBJC__
-@class MLMultiArray;
-#else
-typedef struct objc_object MLMultiArray;
-#endif
-=======
 #if defined(__OBJC__)
 @class MLMultiArray;
->>>>>>> 2580d935
 #endif
 
 namespace onnxruntime {
@@ -45,17 +36,12 @@
                                                             int32_t requested_onnx_tensor_element_type,
                                                             gsl::span<const int64_t> static_shape)>;
 
-<<<<<<< HEAD
-#if defined(__APPLE__)
-// helper function that we unit test
-=======
 #if defined(__OBJC__)
 // helper function that we unit test.
 // Handles an MLMultiArray that is contiguous, or has one non-contiguous dimension.
 // The output values can be used to copy the array data to a contiguous buffer.
 // Loop num_blocks times, copying block_size elements each time, moving stride elements between copies.
 // A contiguous array will have num_blocks == 1, block_size == total_size (i.e. can be copied in a single operation)
->>>>>>> 2580d935
 Status GetMLMultiArrayCopyInfo(const MLMultiArray* array, int64_t& num_blocks, int64_t& block_size, int64_t& stride);
 #endif
 

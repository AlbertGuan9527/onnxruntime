--- conflicted
+++ resolved
@@ -83,15 +83,9 @@
         std::vector<Bucket> m_pool;
         size_t m_currentAllocationId = 0;
         uint64_t m_currentResourceId = 0;
-<<<<<<< HEAD
-        
-        // Unless specifically requested, allocation sizes are not rounded to enable pooling 
-        // until SetDefaultRoundingMode is called.  This should be done at completion of session 
-=======
 
         // Unless specifically requested, allocation sizes are not rounded to enable pooling
         // until SetDefaultRoundingMode is called.  This should be done at completion of session
->>>>>>> 2ec1f94b
         // initialization.
         AllocatorRoundingMode m_defaultRoundingMode = AllocatorRoundingMode::Disabled;
 

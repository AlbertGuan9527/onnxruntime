// Copyright (c) Microsoft Corporation. All rights reserved.
// Licensed under the MIT License.
#include <fstream>
#include <list>
#include <unordered_set>
#include "core/providers/shared_library/provider_api.h"
#define ORT_API_MANUAL_INIT
#include "core/session/onnxruntime_cxx_api.h"
#include "core/common/common.h"
#include "core/common/safeint.h"
#include "tensorrt_execution_provider.h"
#include "tensorrt_execution_provider_utils.h"
#include "tensorrt_execution_provider_custom_ops.h"
#include "core/providers/cuda/shared_inc/cuda_call.h"
#include "core/providers/cuda/math/unary_elementwise_ops_impl.h"
#include "core/providers/cuda/gpu_data_transfer.h"
#include "core/session/allocator_adapters.h"
#include "cuda_runtime_api.h"
#include "core/common/gsl.h"
#include <unordered_map>
#include <utility>
#include <limits>
#include <map>
#include <memory>
#include <filesystem>
// TODO: find a better way to share this
#include "core/providers/cuda/cuda_stream_handle.h"

#ifdef _WIN32
#include <windows.h>
#define LIBTYPE HINSTANCE
#define OPENLIB(libname) LoadLibrary(libname)
#define LIBFUNC(lib, fn) GetProcAddress((lib), (fn))
#else
#include <dlfcn.h>
#define LIBTYPE void*
#define OPENLIB(libname) dlopen((libname), RTLD_LAZY)
#define LIBFUNC(lib, fn) dlsym((lib), (fn))
#endif

#define CUDA_RETURN_IF_ERROR(expr) ORT_RETURN_IF_ERROR(CUDA_CALL(expr))

using namespace ONNX_NAMESPACE;
using namespace ::onnxruntime::logging;
namespace {
// Check if cycle exists in the graph after partitioning
bool FindCycleHelper(size_t i, const std::list<size_t>* adjacency_map, bool visited[], bool* st, std::vector<size_t>& cycles) {
  if (!visited[i]) {
    visited[i] = true;
    st[i] = true;
    for (auto iter = adjacency_map[i].begin(); iter != adjacency_map[i].end(); ++iter) {
      if (!visited[*iter] && FindCycleHelper(*iter, adjacency_map, visited, st, cycles)) {
        cycles.push_back(*iter);
        return true;
      } else if (st[*iter]) {
        cycles.push_back(*iter);
        return true;
      }
    }
  }
  st[i] = false;
  return false;
}

bool SetDynamicRange(nvinfer1::INetworkDefinition& network, std::unordered_map<std::string, float>& dynamic_range_map) {
  // Set dynamic range for input tensors
  for (int i = 0; i < network.getNbInputs(); ++i) {
    const std::string tensor_name = network.getInput(i)->getName();
    auto dynamic_range_iter = dynamic_range_map.find(tensor_name);
    if (dynamic_range_iter != dynamic_range_map.end()) {
      if (!network.getInput(i)->setDynamicRange(-dynamic_range_iter->second, dynamic_range_iter->second)) {
        return false;
      }
    }
  }

  // Set dynamic range for activations and weights
  for (int i = 0; i < network.getNbLayers(); ++i) {
    auto trt_layer = network.getLayer(i);
    for (int j = 0, e = trt_layer->getNbOutputs(); j < e; ++j) {
      const std::string tensor_name = trt_layer->getOutput(j)->getName();
      auto dynamic_range_iter = dynamic_range_map.find(tensor_name);
      if (dynamic_range_iter != dynamic_range_map.end()) {
        if (!trt_layer->getOutput(j)->setDynamicRange(-dynamic_range_iter->second, dynamic_range_iter->second)) {
          return false;
        }
      } else if (trt_layer->getType() == nvinfer1::LayerType::kCONSTANT) {
        nvinfer1::IConstantLayer* const_layer = static_cast<nvinfer1::IConstantLayer*>(trt_layer);
        auto trt_weights = const_layer->getWeights();
        double max_weight = std::numeric_limits<double>::min();
        for (int64_t k = 0, end = trt_weights.count; k < end; ++k) {
          double weight{};
          switch (trt_weights.type) {
            case nvinfer1::DataType::kFLOAT:
              weight = static_cast<const float*>(trt_weights.values)[k];
              break;
            case nvinfer1::DataType::kBOOL:
              weight = static_cast<const bool*>(trt_weights.values)[k];
              break;
            case nvinfer1::DataType::kINT8:
              weight = static_cast<const int8_t*>(trt_weights.values)[k];
              break;
            case nvinfer1::DataType::kHALF:
              weight = static_cast<const uint16_t*>(trt_weights.values)[k];
              break;
            case nvinfer1::DataType::kINT32:
              weight = static_cast<const int32_t*>(trt_weights.values)[k];
              break;
            default:
              LOGS_DEFAULT(ERROR) << "Found unsupported datatype!";
              return false;
          }
          max_weight = std::max(max_weight, std::abs(weight));
        }
        if (!trt_layer->getOutput(j)->setDynamicRange(static_cast<float>(-max_weight), static_cast<float>(max_weight))) {
          return false;
        }
      }
    }
  }
  return true;
}

std::vector<std::string> SplitToStringVec(std::string const& s, char separator) {
  std::vector<std::string> splitted;

  for (size_t start = 0; start < s.length();) {
    size_t separatorIndex = s.find(separator, start);
    if (separatorIndex == std::string::npos) {
      separatorIndex = s.length();
    }
    splitted.emplace_back(s.substr(start, separatorIndex - start));
    start = separatorIndex + 1;
  }

  return splitted;
}

nvinfer1::TacticSources GetTacticSourceFromString(std::string& tactic_sting) {
  nvinfer1::TacticSources disabledTactics = 0;
  nvinfer1::TacticSources enabledTactics = 0;
  std::vector<std::string> tacticList = SplitToStringVec(tactic_sting, ',');
  for (auto& t : tacticList) {
    bool enable{false};
    if (t.front() == '+') {
      enable = true;
    } else if (t.front() != '-') {
      LOGS_DEFAULT(WARNING) << "[TensorRT EP] Tactic source must be prefixed with + or - skipping: " << t;
    }
    t.erase(0, 1);

    const auto toUpper = [](std::string& sourceName) {
      std::transform(
          sourceName.begin(), sourceName.end(), sourceName.begin(), [](char c) { return std::toupper(c); });
      return sourceName;
    };

    nvinfer1::TacticSource source{};
    t = toUpper(t);
    if (t == "CUBLAS") {
      source = nvinfer1::TacticSource::kCUBLAS;
    } else if (t == "CUBLASLT" || t == "CUBLAS_LT") {
      source = nvinfer1::TacticSource::kCUBLAS_LT;
    } else if (t == "CUDNN") {
      source = nvinfer1::TacticSource::kCUDNN;
    } else if (t == "EDGE_MASK_CONVOLUTIONS") {
      source = nvinfer1::TacticSource::kEDGE_MASK_CONVOLUTIONS;
    } else if (t == "JIT_CONVOLUTIONS") {
      source = nvinfer1::TacticSource::kJIT_CONVOLUTIONS;
    } else {
      LOGS_DEFAULT(WARNING) << "[TensorRT EP] Tactic source was not found with name: " << t;
    }

    uint32_t sourceBit = 1U << static_cast<uint32_t>(source);

    if (enable) {
      enabledTactics |= sourceBit;
    } else {
      disabledTactics |= sourceBit;
    }
  }
  return enabledTactics & ~disabledTactics;
}

inline std::vector<char> loadTimingCacheFile(const std::string inFileName) {
  std::ifstream iFile(inFileName, std::ios::in | std::ios::binary);
  if (!iFile) {
    LOGS_DEFAULT(WARNING) << "[TensorRT EP] Could not read timing cache from: " << inFileName
                          << ". A new timing cache will be generated and written.";
    return std::vector<char>();
  }
  iFile.seekg(0, std::ifstream::end);
  size_t fsize = iFile.tellg();
  iFile.seekg(0, std::ifstream::beg);
  std::vector<char> content(fsize);
  iFile.read(content.data(), fsize);
  iFile.close();
  return content;
}

inline void saveTimingCacheFile(const std::string outFileName, const nvinfer1::IHostMemory* blob) {
  std::ofstream oFile(outFileName, std::ios::out | std::ios::binary);
  if (!oFile) {
    LOGS_DEFAULT(WARNING) << "[TensorRT EP] Could not write timing cache to: " << outFileName;
    return;
  }
  oFile.write((char*)blob->data(), blob->size());
  oFile.close();
}
}  // namespace

namespace google {
namespace protobuf {
void ShutdownProtobufLibrary();
}
}  // namespace google

struct ShutdownProtobuf {
  ~ShutdownProtobuf() {
    ::google::protobuf::ShutdownProtobufLibrary();
  }
} g_protobuf;

namespace onnxruntime {

namespace cuda {
template <>
void Impl_Cast(
    cudaStream_t stream,
    const int64_t* input_data, int32_t* output_data,
    size_t count) {
  return g_host->cuda__Impl_Cast(static_cast<void*>(stream), input_data, output_data, count);
}

template <>
void Impl_Cast(
    cudaStream_t stream,
    const int32_t* input_data, int64_t* output_data,
    size_t count) {
  return g_host->cuda__Impl_Cast(static_cast<void*>(stream), input_data, output_data, count);
}

template <>
void Impl_Cast(
    cudaStream_t stream,
    const double* input_data, float* output_data,
    size_t count) {
  return g_host->cuda__Impl_Cast(static_cast<void*>(stream), input_data, output_data, count);
}

template <>
void Impl_Cast(
    cudaStream_t stream,
    const float* input_data, double* output_data,
    size_t count) {
  return g_host->cuda__Impl_Cast(static_cast<void*>(stream), input_data, output_data, count);
}
}  // namespace cuda

template <>
Status CudaCall<cudaError, false>(cudaError retCode, const char* exprString, const char* libName, cudaError successCode, const char* msg, const char* file, const int line) {
  return g_host->CudaCall_false(retCode, exprString, libName, successCode, msg, file, line);
}

template <>
void CudaCall<cudaError, true>(cudaError retCode, const char* exprString, const char* libName, cudaError successCode, const char* msg, const char* file, const int line) {
  return g_host->CudaCall_true(retCode, exprString, libName, successCode, msg, file, line);
}

template <>
Status CudaCall<cublasStatus_t, false>(cublasStatus_t retCode, const char* exprString, const char* libName, cublasStatus_t successCode, const char* msg, const char* file, const int line) {
  return g_host->CudaCall_false(retCode, exprString, libName, successCode, msg, file, line);
}

template <>
void CudaCall<cublasStatus_t, true>(cublasStatus_t retCode, const char* exprString, const char* libName, cublasStatus_t successCode, const char* msg, const char* file, const int line) {
  return g_host->CudaCall_true(retCode, exprString, libName, successCode, msg, file, line);
}

template <>
Status CudaCall<cudnnStatus_t, false>(cudnnStatus_t retCode, const char* exprString, const char* libName, cudnnStatus_t successCode, const char* msg, const char* file, const int line) {
  return g_host->CudaCall_false(retCode, exprString, libName, successCode, msg, file, line);
}

template <>
void CudaCall<cudnnStatus_t, true>(cudnnStatus_t retCode, const char* exprString, const char* libName, cudnnStatus_t successCode, const char* msg, const char* file, const int line) {
  return g_host->CudaCall_true(retCode, exprString, libName, successCode, msg, file, line);
}

class Memcpy final : public OpKernel {
 public:
  Memcpy(const OpKernelInfo& info) : OpKernel(info) {}

  Status Compute(OpKernelContext* ctx) const override {
    const auto* X = ctx->Input<Tensor>(0);
    ORT_ENFORCE(X != nullptr, "Memcpy: Input tensor is nullptr.");
    Tensor* Y = ctx->Output(0, X->Shape());
    ORT_ENFORCE(Y != nullptr, "Memcpy: Failed to allocate output tensor.");
    auto* gpu_data_transfer = Info().GetDataTransferManager().GetDataTransfer(X->Location().device, Y->Location().device);
    if (!gpu_data_transfer)
      return Status(common::ONNXRUNTIME, common::EP_FAIL, "gpu data transfer is missing in TRT EP.");
    if (!ctx->GetComputeStream())
      return Status(common::ONNXRUNTIME, common::EP_FAIL, "Compute Stream is missing in TRT MemCpy kernel's context.");
    return gpu_data_transfer->CopyTensorAsync(*X, *Y, *(ctx->GetComputeStream()));
  }
};

template <typename T>
KernelCreateInfo BuildKernelCreateInfo();

ONNX_OPERATOR_KERNEL_EX(
    MemcpyFromHost,
    kOnnxDomain,
    1,
    kTensorrtExecutionProvider,
    (*KernelDefBuilder::Create())
        .InputMemoryType(OrtMemTypeCPUInput, 0)
        .TypeConstraint("T", DataTypeImpl::AllFixedSizeTensorTypes()),
    Memcpy);

ONNX_OPERATOR_KERNEL_EX(
    MemcpyToHost,
    kOnnxDomain,
    1,
    kTensorrtExecutionProvider,
    (*KernelDefBuilder::Create())
        .OutputMemoryType(OrtMemTypeCPUOutput, 0)
        .TypeConstraint("T", DataTypeImpl::AllFixedSizeTensorTypes()),
    Memcpy);

class ONNX_OPERATOR_KERNEL_CLASS_NAME(kTensorrtExecutionProvider, kOnnxDomain, 1, MemcpyFromHost);
class ONNX_OPERATOR_KERNEL_CLASS_NAME(kTensorrtExecutionProvider, kOnnxDomain, 1, MemcpyToHost);

static std::shared_ptr<KernelRegistry> s_kernel_registry;

void InitializeRegistry() {
  s_kernel_registry = KernelRegistry::Create();

  static const BuildKernelCreateInfoFn function_table[] = {
      BuildKernelCreateInfo<ONNX_OPERATOR_KERNEL_CLASS_NAME(kTensorrtExecutionProvider, kOnnxDomain, 1, MemcpyFromHost)>,
      BuildKernelCreateInfo<ONNX_OPERATOR_KERNEL_CLASS_NAME(kTensorrtExecutionProvider, kOnnxDomain, 1, MemcpyToHost)>,
  };

  for (auto& function_table_entry : function_table) {
    ORT_THROW_IF_ERROR(s_kernel_registry->Register(function_table_entry()));
  }
}

void DeleteRegistry() {
  s_kernel_registry.reset();
}

std::shared_ptr<KernelRegistry> TensorrtExecutionProvider::GetKernelRegistry() const {
  return s_kernel_registry;
}

// Per TensorRT documentation, logger needs to be a singleton.
TensorrtLogger& GetTensorrtLogger() {
  static TensorrtLogger trt_logger(nvinfer1::ILogger::Severity::kWARNING);
  return trt_logger;
}

std::unique_lock<OrtMutex> TensorrtExecutionProvider::GetApiLock() const {
  static OrtMutex singleton;
  return std::unique_lock<OrtMutex>(singleton);
}

/*
 * Apply TensorRT optimization profile shapes from provider options.
 *
 * This function supports single/multiple profile(s).
 * (Note: An optimization profile describes a range of dimensions for each network input)
 *
 */
bool ApplyProfileShapesFromProviderOptions(std::vector<nvinfer1::IOptimizationProfile*>& trt_profiles,
                                           nvinfer1::ITensor* input,
                                           std::unordered_map<std::string, std::vector<std::vector<int64_t>>>& profile_min_shapes,
                                           std::unordered_map<std::string, std::vector<std::vector<int64_t>>>& profile_max_shapes,
                                           std::unordered_map<std::string, std::vector<std::vector<int64_t>>>& profile_opt_shapes,
                                           ShapeRangesMap& input_explicit_shape_ranges) {
  if (trt_profiles.size() == 0) {
    LOGS_DEFAULT(WARNING) << "[TensorRT EP] Number of optimization profiles should be greater than 0, but it's 0.";
    return false;
  }

  const std::string& input_name = input->getName();
  if (profile_min_shapes.find(input_name) == profile_min_shapes.end()) {
    return false;
  }

  if (input_explicit_shape_ranges.find(input_name) == input_explicit_shape_ranges.end()) {
    std::unordered_map<size_t, std::vector<std::vector<int64_t>>> inner_map;
    input_explicit_shape_ranges[input_name] = inner_map;
  }

  LOGS_DEFAULT(VERBOSE) << "[TensorRT EP] Begin to apply profile shapes ...";
  LOGS_DEFAULT(VERBOSE) << "[TensorRT EP] Input tensor name is '" << input_name << "', number of profiles found is " << trt_profiles.size();

  for (size_t i = 0; i < trt_profiles.size(); i++) {
    nvinfer1::Dims dims = input->getDimensions();
    int nb_dims = dims.nbDims;

    auto trt_profile = trt_profiles[i];

    // Shape tensor
    if (input->isShapeTensor()) {
      auto shape_size = nb_dims;
      std::vector<int32_t> shapes_min(shape_size), shapes_opt(shape_size), shapes_max(shape_size);

      LOGS_DEFAULT(VERBOSE) << "[TensorRT EP] shape size of this shape tensor is " << shape_size;

      for (int j = 0; j < shape_size; j++) {
        auto min_value = profile_min_shapes[input_name][i][j];
        auto max_value = profile_max_shapes[input_name][i][j];
        auto opt_value = profile_opt_shapes[input_name][i][j];
        shapes_min[j] = static_cast<int32_t>(min_value);
        shapes_max[j] = static_cast<int32_t>(max_value);
        shapes_opt[j] = static_cast<int32_t>(opt_value);
        LOGS_DEFAULT(VERBOSE) << "[TensorRT EP] shapes_min.d[" << j << "] is " << shapes_min[j];
        LOGS_DEFAULT(VERBOSE) << "[TensorRT EP] shapes_max.d[" << j << "] is " << shapes_max[j];
        LOGS_DEFAULT(VERBOSE) << "[TensorRT EP] shapes_opt.d[" << j << "] is " << shapes_opt[j];

        if (input_explicit_shape_ranges[input_name].find(j) == input_explicit_shape_ranges[input_name].end()) {
          std::vector<std::vector<int64_t>> profile_vector(trt_profiles.size());
          input_explicit_shape_ranges[input_name][j] = profile_vector;
        }
        input_explicit_shape_ranges[input_name][static_cast<int64_t>(j)][i].push_back(min_value);
        input_explicit_shape_ranges[input_name][static_cast<int64_t>(j)][i].push_back(max_value);
        input_explicit_shape_ranges[input_name][static_cast<int64_t>(j)][i].push_back(opt_value);
      }

      trt_profile->setShapeValues(input_name.c_str(), nvinfer1::OptProfileSelector::kMIN, &shapes_min[0], shape_size);
      trt_profile->setShapeValues(input_name.c_str(), nvinfer1::OptProfileSelector::kMAX, &shapes_max[0], shape_size);
      trt_profile->setShapeValues(input_name.c_str(), nvinfer1::OptProfileSelector::kOPT, &shapes_opt[0], shape_size);
    }
    // Execution tensor
    else {
      nvinfer1::Dims dims_min, dims_opt, dims_max;
      dims_min.nbDims = nb_dims;
      dims_max.nbDims = nb_dims;
      dims_opt.nbDims = nb_dims;

      LOGS_DEFAULT(VERBOSE) << "[TensorRT EP] number of dimension of this execution tensor is " << nb_dims;

      for (int j = 0; j < nb_dims; j++) {
        if (dims.d[j] == -1) {
          auto min_value = profile_min_shapes[input_name][i][j];
          auto max_value = profile_max_shapes[input_name][i][j];
          auto opt_value = profile_opt_shapes[input_name][i][j];
          dims_min.d[j] = static_cast<int32_t>(min_value);
          dims_max.d[j] = static_cast<int32_t>(max_value);
          dims_opt.d[j] = static_cast<int32_t>(opt_value);
          LOGS_DEFAULT(VERBOSE) << "[TensorRT EP] dims_min.d[" << j << "] is " << dims_min.d[j];
          LOGS_DEFAULT(VERBOSE) << "[TensorRT EP] dims_max.d[" << j << "] is " << dims_max.d[j];
          LOGS_DEFAULT(VERBOSE) << "[TensorRT EP] dims_opt.d[" << j << "] is " << dims_opt.d[j];

          if (input_explicit_shape_ranges[input_name].find(j) == input_explicit_shape_ranges[input_name].end()) {
            std::vector<std::vector<int64_t>> profile_vector(trt_profiles.size());
            input_explicit_shape_ranges[input_name][j] = profile_vector;
          }
          input_explicit_shape_ranges[input_name][static_cast<int64_t>(j)][i].push_back(min_value);
          input_explicit_shape_ranges[input_name][static_cast<int64_t>(j)][i].push_back(max_value);
          input_explicit_shape_ranges[input_name][static_cast<int64_t>(j)][i].push_back(opt_value);
        } else {
          dims_min.d[j] = dims.d[j];
          dims_max.d[j] = dims.d[j];
          dims_opt.d[j] = dims.d[j];
        }
      }

      trt_profile->setDimensions(input_name.c_str(), nvinfer1::OptProfileSelector::kMIN, dims_min);
      trt_profile->setDimensions(input_name.c_str(), nvinfer1::OptProfileSelector::kMAX, dims_max);
      trt_profile->setDimensions(input_name.c_str(), nvinfer1::OptProfileSelector::kOPT, dims_opt);
    }
  }
  return true;
}

/*
 * Apply TensorRT optimization profile shapes from input tensor value.
 *
 * This function supports single/multiple profile(s).
 * (Note: An optimization profile describes a range of dimensions for each network input)
 *
 */
Status ApplyProfileShapesFromInputTensorValue(std::vector<nvinfer1::IOptimizationProfile*>& trt_profiles,
                                              Ort::KernelContext ctx,
                                              nvinfer1::ITensor* input,
                                              ShapeRangesMap& shape_ranges,
                                              const std::unordered_map<std::string, size_t>& input_indexes,
                                              std::unordered_map<std::string, std::vector<int32_t>>& tensor_shape_values,
                                              cudaStream_t stream,
                                              bool* engine_update) {
  for (size_t i = 0; i < trt_profiles.size(); i++) {
    const std::string& input_name = input->getName();
    nvinfer1::Dims dims = input->getDimensions();
    int nb_dims = dims.nbDims;

    size_t input_index = 0;
    const auto& iter = input_indexes.find(input_name);
    if (iter != input_indexes.end()) {
      input_index = iter->second;
    }

    auto input_tensor = ctx.GetInput(input_index);
    auto tensor_info = input_tensor.GetTensorTypeAndShapeInfo();
    const auto tensor_shapes = tensor_info.GetShape();
    auto& shape_ranges_per_input = shape_ranges[input_name];

    auto trt_profile = trt_profiles[i];

    // If there are multiple profiles, for second and rest of profiles, simply copy the min/max/opt profile values from the first profile.
    // Following "if statement" won't be executed since TRT EP currently only allows single profile for non-explicit profiles case.
    if (i > 0) {
      if (input->isShapeTensor()) {
        // shape tensor
        int shape_size = nb_dims == 0 ? 1 : static_cast<int>(tensor_shapes[0]);
        std::vector<int32_t> shapes_min(shape_size), shapes_opt(shape_size), shapes_max(shape_size);
        for (int j = 0; j < shape_size; j++) {
          shapes_min[j] = *(trt_profiles[0]->getShapeValues(input_name.c_str(), nvinfer1::OptProfileSelector::kMIN));
          shapes_max[j] = *(trt_profiles[0]->getShapeValues(input_name.c_str(), nvinfer1::OptProfileSelector::kMAX));
          shapes_opt[j] = *(trt_profiles[0]->getShapeValues(input_name.c_str(), nvinfer1::OptProfileSelector::kOPT));
        }
        trt_profile->setShapeValues(input_name.c_str(), nvinfer1::OptProfileSelector::kMIN, &shapes_min[0], shape_size);
        trt_profile->setShapeValues(input_name.c_str(), nvinfer1::OptProfileSelector::kMAX, &shapes_max[0], shape_size);
        trt_profile->setShapeValues(input_name.c_str(), nvinfer1::OptProfileSelector::kOPT, &shapes_opt[0], shape_size);
      } else {
        // execution tensor
        nvinfer1::Dims dims_min, dims_opt, dims_max;
        dims_min = trt_profiles[0]->getDimensions(input_name.c_str(), nvinfer1::OptProfileSelector::kMIN);
        dims_max = trt_profiles[0]->getDimensions(input_name.c_str(), nvinfer1::OptProfileSelector::kMAX);
        dims_opt = trt_profiles[0]->getDimensions(input_name.c_str(), nvinfer1::OptProfileSelector::kOPT);
        trt_profile->setDimensions(input_name.c_str(), nvinfer1::OptProfileSelector::kMIN, dims_min);
        trt_profile->setDimensions(input_name.c_str(), nvinfer1::OptProfileSelector::kMAX, dims_max);
        trt_profile->setDimensions(input_name.c_str(), nvinfer1::OptProfileSelector::kOPT, dims_opt);
      }
      continue;
    }

    // Create shape profile
    if (input->isShapeTensor()) {
      // Get shape values for shape tensor input
      const auto tensor_type = tensor_info.GetElementType();
      int shape_size = nb_dims == 0 ? 1 : static_cast<int>(tensor_shapes[0]);
      tensor_shape_values[input_name].resize(shape_size);
      switch (tensor_type) {
        case ONNX_TENSOR_ELEMENT_DATA_TYPE_INT32: {
          auto input = std::make_unique<int32_t[]>(shape_size);
          CUDA_RETURN_IF_ERROR(cudaMemcpyAsync(input.get(), input_tensor.GetTensorData<int32_t>(), shape_size * sizeof(int32_t), cudaMemcpyDeviceToHost, stream));
          CUDA_RETURN_IF_ERROR(cudaStreamSynchronize(stream));
          for (int j = 0; j < shape_size; ++j) {
            tensor_shape_values[input_name][j] = input[j];
          }
          break;
        }
        case ONNX_TENSOR_ELEMENT_DATA_TYPE_INT64: {
          auto input = std::make_unique<int64_t[]>(shape_size);
          CUDA_RETURN_IF_ERROR(cudaMemcpyAsync(input.get(), input_tensor.GetTensorData<int64_t>(), shape_size * sizeof(int64_t), cudaMemcpyDeviceToHost, stream));
          CUDA_RETURN_IF_ERROR(cudaStreamSynchronize(stream));
          for (int j = 0; j < shape_size; ++j) {
            tensor_shape_values[input_name][j] = static_cast<int32_t>(input[j]);
          }
          break;
        }
        default: {
          return ORT_MAKE_STATUS(ONNXRUNTIME, EP_FAIL,
                                 "TensorRT shape tensor data type: " + std::to_string(tensor_type) + " not supported.");
        }
      }

      // Update shape ranges
      std::vector<int32_t> shapes_min(shape_size), shapes_opt(shape_size), shapes_max(shape_size);
      int shape_range_size = static_cast<int>(shape_ranges_per_input.size());
      if (shape_size == shape_range_size) {
        // If shape size matches, check/update shape range
        for (int j = 0; j < shape_size; ++j) {
          auto& shape_range = shape_ranges_per_input[j][0];  // only has one profile
          shapes_min[j] = static_cast<int32_t>(shape_range[0]);
          shapes_max[j] = static_cast<int32_t>(shape_range[1]);
          shapes_opt[j] = static_cast<int32_t>(shape_range[2]);

          const auto& tensor_shape_value = tensor_shape_values[input_name][j];
          // Update shape range lower bound
          if (tensor_shape_value < shape_range[0]) {
            shape_range[0] = tensor_shape_value;
            shapes_min[j] = tensor_shape_value;
            *engine_update = true;
          }
          // Update shape range upper bound
          if (tensor_shape_value > shape_range[1]) {
            shape_range[1] = tensor_shape_value;
            shape_range[2] = tensor_shape_value;
            shapes_max[j] = tensor_shape_value;
            shapes_opt[j] = tensor_shape_value;
            *engine_update = true;
          }
        }
      } else {
        // If shape size doesn't match, initialize shape_range with the new shape value
        shape_ranges_per_input.clear();
        for (int j = 0; j < shape_size; ++j) {
          const auto& tensor_shape_value = tensor_shape_values[input_name][j];
          std::vector<std::vector<int64_t>> profile_vector;
          std::vector<int64_t> shape_vector{tensor_shape_value, tensor_shape_value, tensor_shape_value};
          profile_vector.push_back(shape_vector);  // only one profile needed
          shape_ranges_per_input[j] = profile_vector;
          shapes_min[j] = tensor_shape_value;
          shapes_opt[j] = tensor_shape_value;
          shapes_max[j] = tensor_shape_value;
        }
        *engine_update = true;
      }

      trt_profile->setShapeValues(input_name.c_str(), nvinfer1::OptProfileSelector::kMIN, &shapes_min[0], shape_size);
      trt_profile->setShapeValues(input_name.c_str(), nvinfer1::OptProfileSelector::kMAX, &shapes_max[0], shape_size);
      trt_profile->setShapeValues(input_name.c_str(), nvinfer1::OptProfileSelector::kOPT, &shapes_opt[0], shape_size);
    } else {  // Execution tensor
      nvinfer1::Dims dims_min(dims), dims_opt(dims), dims_max(dims);
      for (int j = 0, end = nb_dims; j < end; ++j) {
        const auto& tensor_shape = tensor_shapes[j];
        if (shape_ranges_per_input.find(j) != shape_ranges_per_input.end()) {
          auto& shape_range = shape_ranges_per_input[j][0];  // only has one profile
          dims_min.d[j] = static_cast<int32_t>(shape_range[0]);
          dims_max.d[j] = static_cast<int32_t>(shape_range[1]);
          dims_opt.d[j] = static_cast<int32_t>(shape_range[2]);

          // Update minimum dimension
          if (tensor_shape < shape_range[0]) {
            shape_range[0] = tensor_shape;
            dims_min.d[j] = static_cast<int32_t>(tensor_shape);
            *engine_update = true;
          }
          // Update maximum dimension
          if (tensor_shape > shape_range[1]) {
            shape_range[1] = tensor_shape;
            shape_range[2] = tensor_shape;
            dims_max.d[j] = static_cast<int32_t>(tensor_shape);
            dims_opt.d[j] = static_cast<int32_t>(tensor_shape);
            *engine_update = true;
          }
        }
      }

      trt_profile->setDimensions(input_name.c_str(), nvinfer1::OptProfileSelector::kMIN, dims_min);
      trt_profile->setDimensions(input_name.c_str(), nvinfer1::OptProfileSelector::kMAX, dims_max);
      trt_profile->setDimensions(input_name.c_str(), nvinfer1::OptProfileSelector::kOPT, dims_opt);
    }
  }
  return Status::OK();
}

TensorrtExecutionProvider::PerThreadContext::PerThreadContext(OrtDevice::DeviceId device_id, bool has_user_compute_stream, cudaStream_t stream) {
  if (has_user_compute_stream) {
    CUDA_CALL_THROW(cudaSetDevice(device_id));
    ORT_IGNORE_RETURN_VALUE(CUBLAS_CALL(cublasCreate(&external_cublas_handle_)));
    ORT_IGNORE_RETURN_VALUE(CUBLAS_CALL(cublasSetStream(external_cublas_handle_, stream)));
    ORT_IGNORE_RETURN_VALUE(CUDNN_CALL(cudnnCreate(&external_cudnn_handle_)));
    ORT_IGNORE_RETURN_VALUE(CUDNN_CALL(cudnnSetStream(external_cudnn_handle_, stream)));
  }
}

TensorrtExecutionProvider::PerThreadContext::~PerThreadContext() {
  if (external_cublas_handle_ != nullptr) {
    ORT_IGNORE_RETURN_VALUE(CUBLAS_CALL(cublasDestroy(external_cublas_handle_)));
  }
  if (external_cudnn_handle_ != nullptr) {
    ORT_IGNORE_RETURN_VALUE(CUDNN_CALL(cudnnDestroy(external_cudnn_handle_)));
  }
  trt_context_map_.clear();
}

/*
 * Returns true if the shape ranges maintained by the PerThreadContext is different from the shape ragnes maintained by TRT EP, meaning the
 * engine is being updated and the execution context maintained by the PerThreadContext should be updated as well. Otherwise, returns false.
 *
 */
bool TensorrtExecutionProvider::PerThreadContext::CompareProfileShapes(std::string fused_node, ShapeRangesMap& shape_ranges) {
  if (shape_ranges.size() > 0) {
    if (input_shape_ranges_[fused_node] != shape_ranges) {
      LOGS_DEFAULT(VERBOSE) << "[TensorRT EP] The shape ranges maintained by the PerThreadContext is different from the shape ranges maintained by TRT EP. \
                                This means the engine is updated and will need to update the execution context as well.";
      return true;
    }
  }
  return false;
}

/*
 * Updates the shape ranges maintained by the PerThreadContext.
 * As long as the execution context maintained by the PerThreadContext is updated, the associated shape ranges should be updated as well.
 *
 */
void TensorrtExecutionProvider::PerThreadContext::UpdateProfileShapes(std::string fused_node, ShapeRangesMap& shape_ranges) {
  input_shape_ranges_[fused_node] = shape_ranges;
}

void TensorrtExecutionProvider::PerThreadContext::ResetTensorRTContext(std::string fused_node) {
  auto it = trt_context_map_.find(fused_node);
  if (it != trt_context_map_.end()) {
    trt_context_map_[fused_node].reset();
  }
}

bool TensorrtExecutionProvider::PerThreadContext::UpdateTensorRTContext(std::string fused_node, std::unique_ptr<nvinfer1::IExecutionContext> context) {
  if (!context) {
    context = std::make_unique<nvinfer1::IExecutionContext>();
  }
  trt_context_map_[fused_node] = std::move(context);

  if (trt_context_map_[fused_node]) {
    return true;
  }
  return false;
}

bool TensorrtExecutionProvider::PerThreadContext::IsTensorRTContextInMap(std::string fused_node) {
  auto it = trt_context_map_.find(fused_node);
  if (it != trt_context_map_.end()) {
    return true;
  }
  return false;
}

nvinfer1::IExecutionContext& TensorrtExecutionProvider::PerThreadContext::GetTensorRTContext(std::string fused_node) {
  auto it = trt_context_map_.find(fused_node);
  if (it != trt_context_map_.end()) {
    return *(it->second);  // dereference shared pointer
  }
  auto context = std::make_unique<nvinfer1::IExecutionContext>();
  trt_context_map_[fused_node] = std::move(context);
  return *(trt_context_map_[fused_node]);  // dereference shared pointer
}

void TensorrtExecutionProvider::ReleasePerThreadContext() const {
  const auto& per_thread_context_cache = PerThreadContextCache();

  auto cached_context_it = per_thread_context_cache->find(this);
  ORT_ENFORCE(cached_context_it != per_thread_context_cache->end());
  auto cached_context = cached_context_it->second.lock();
  ORT_ENFORCE(cached_context);

  {
    std::lock_guard<OrtMutex> lock(context_state_.mutex);
    context_state_.active_contexts.erase(cached_context);
    context_state_.retired_context_pool.push_back(cached_context);
  }

  per_thread_context_cache->erase(cached_context_it);
}

TensorrtExecutionProvider::PerThreadContext& TensorrtExecutionProvider::GetPerThreadContext() const {
  const auto& per_thread_context_cache = PerThreadContextCache();

  // try to use cached context
  auto cached_context_it = per_thread_context_cache->find(this);
  if (cached_context_it != per_thread_context_cache->end()) {
    auto cached_context = cached_context_it->second.lock();
    ORT_ENFORCE(cached_context);
    return *cached_context;
  }

  // get context and update cache
  std::shared_ptr<PerThreadContext> context;
  {
    std::lock_guard<OrtMutex> lock(context_state_.mutex);

    // get or create a context
    if (context_state_.retired_context_pool.empty()) {
      context = std::make_shared<PerThreadContext>(info_.device_id, info_.has_user_compute_stream, stream_);
    } else {
      context = context_state_.retired_context_pool.back();
      context_state_.retired_context_pool.pop_back();
    }

    // insert into active_contexts, should not already be present
    const auto active_contexts_insert_result = context_state_.active_contexts.insert(context);
    ORT_ENFORCE(active_contexts_insert_result.second);

    // insert into caches_to_update_on_destruction, may already be present
    ORT_IGNORE_RETURN_VALUE(context_state_.caches_to_update_on_destruction.insert(per_thread_context_cache));
  }

  per_thread_context_cache->insert(std::make_pair(this, context));

  return *context;
}

TensorrtExecutionProvider::TensorrtExecutionProvider(const TensorrtExecutionProviderInfo& info)
    : IExecutionProvider{onnxruntime::kTensorrtExecutionProvider, OrtDevice(OrtDevice::GPU, OrtDevice::MemType::DEFAULT, info.device_id), true}, info_(info), device_id_(info.device_id) {
  InitProviderOrtApi();

  CUDA_CALL_THROW(cudaSetDevice(device_id_));
  if (info.has_user_compute_stream) {
    external_stream_ = true;
    stream_ = static_cast<cudaStream_t>(info.user_compute_stream);
    ORT_IGNORE_RETURN_VALUE(CUBLAS_CALL(cublasCreate(&external_cublas_handle_)));
    ORT_IGNORE_RETURN_VALUE(CUBLAS_CALL(cublasSetStream(external_cublas_handle_, stream_)));
    ORT_IGNORE_RETURN_VALUE(CUDNN_CALL(cudnnCreate(&external_cudnn_handle_)));
    ORT_IGNORE_RETURN_VALUE(CUDNN_CALL(cudnnSetStream(external_cudnn_handle_, stream_)));
  }

  std::string profile_min_shapes, profile_max_shapes, profile_opt_shapes;

  // Get environment variables
  if (info.has_trt_options) {
    max_partition_iterations_ = info.max_partition_iterations;
    min_subgraph_size_ = info.min_subgraph_size;
    max_workspace_size_ = info.max_workspace_size;
    fp16_enable_ = info.fp16_enable;
    int8_enable_ = info.int8_enable;
    if (int8_enable_) {
      int8_calibration_cache_name_ = info.int8_calibration_table_name;
      int8_use_native_tensorrt_calibration_table_ = info.int8_use_native_calibration_table;
    }
    if (fp16_enable_ || int8_enable_) {  // DLA can only be enabled with FP16 or INT8
      dla_enable_ = info.dla_enable;
      dla_core_ = info.dla_core;
    }
    dump_subgraphs_ = info.dump_subgraphs;
    engine_cache_enable_ = info.engine_cache_enable;
    timing_cache_enable_ = info.timing_cache_enable;
    force_timing_cache_match_ = info.force_timing_cache;
    detailed_build_log_ = info.detailed_build_log;
    if (engine_cache_enable_ || int8_enable_ || timing_cache_enable_) {
      cache_path_ = info.engine_cache_path;
    }
    engine_decryption_enable_ = info.engine_decryption_enable;
    if (engine_decryption_enable_) {
      engine_decryption_lib_path_ = info.engine_decryption_lib_path;
    }
    force_sequential_engine_build_ = info.force_sequential_engine_build;
    context_memory_sharing_enable_ = info.context_memory_sharing_enable;
    if (fp16_enable_) {
      layer_norm_fp32_fallback_ = info.layer_norm_fp32_fallback;
    }
    build_heuristics_enable_ = info.build_heuristics_enable;
    sparsity_enable_ = info.sparsity_enable;
    builder_optimization_level_ = info.builder_optimization_level;
    auxiliary_streams_ = info.auxiliary_streams;
    tactic_sources_ = info.tactic_sources;
    profile_min_shapes = info.profile_min_shapes;
    profile_max_shapes = info.profile_max_shapes;
    profile_opt_shapes = info.profile_opt_shapes;
    cuda_graph_enable_ = info.cuda_graph_enable;
  } else {
    try {
      const std::string max_partition_iterations_env = onnxruntime::GetEnvironmentVar(tensorrt_env_vars::kMaxPartitionIterations);
      if (!max_partition_iterations_env.empty()) {
        max_partition_iterations_ = std::stoi(max_partition_iterations_env);
      }

      const std::string min_subgraph_size_env = onnxruntime::GetEnvironmentVar(tensorrt_env_vars::kMinSubgraphSize);
      if (!min_subgraph_size_env.empty()) {
        min_subgraph_size_ = std::stoi(min_subgraph_size_env);
      }

      const std::string max_workspace_size_env = onnxruntime::GetEnvironmentVar(tensorrt_env_vars::kMaxWorkspaceSize);
      if (!max_workspace_size_env.empty()) {
        max_workspace_size_ = std::stoull(max_workspace_size_env);
      }

      const std::string fp16_enable_env = onnxruntime::GetEnvironmentVar(tensorrt_env_vars::kFP16Enable);
      if (!fp16_enable_env.empty()) {
        fp16_enable_ = (std::stoi(fp16_enable_env) == 0 ? false : true);
      }

      const std::string int8_enable_env = onnxruntime::GetEnvironmentVar(tensorrt_env_vars::kINT8Enable);
      if (!int8_enable_env.empty()) {
        int8_enable_ = (std::stoi(int8_enable_env) == 0 ? false : true);
      }

      if (int8_enable_) {
        const std::string int8_calibration_cache_name_env = onnxruntime::GetEnvironmentVar(tensorrt_env_vars::kINT8CalibrationTableName);
        if (!int8_calibration_cache_name_env.empty()) {
          int8_calibration_cache_name_ = int8_calibration_cache_name_env;
        }

        const std::string int8_use_native_tensorrt_calibration_table_env = onnxruntime::GetEnvironmentVar(tensorrt_env_vars::kINT8UseNativeTensorrtCalibrationTable);
        if (!int8_use_native_tensorrt_calibration_table_env.empty()) {
          int8_use_native_tensorrt_calibration_table_ = (std::stoi(int8_use_native_tensorrt_calibration_table_env) == 0 ? false : true);
        }
      }

      if (fp16_enable_ || int8_enable_) {  // DLA can only be enabled with FP16 or INT8
        const std::string dla_enable_env = onnxruntime::GetEnvironmentVar(tensorrt_env_vars::kDLAEnable);
        if (!dla_enable_env.empty()) {
          dla_enable_ = (std::stoi(dla_enable_env) == 0 ? false : true);
        }

        if (dla_enable_) {
          const std::string dla_core_env = onnxruntime::GetEnvironmentVar(tensorrt_env_vars::kDLACore);
          if (!dla_core_env.empty()) {
            dla_core_ = std::stoi(dla_core_env);
          }
        }
      }

      const std::string dump_subgraphs_env = onnxruntime::GetEnvironmentVar(tensorrt_env_vars::kDumpSubgraphs);
      if (!dump_subgraphs_env.empty()) {
        dump_subgraphs_ = (std::stoi(dump_subgraphs_env) == 0 ? false : true);
      }

      const std::string engine_cache_enable_env = onnxruntime::GetEnvironmentVar(tensorrt_env_vars::kEngineCacheEnable);
      if (!engine_cache_enable_env.empty()) {
        engine_cache_enable_ = (std::stoi(engine_cache_enable_env) == 0 ? false : true);
      }

      const std::string timing_cache_enable_env = onnxruntime::GetEnvironmentVar(tensorrt_env_vars::kTimingCacheEnable);
      if (!timing_cache_enable_env.empty()) {
        timing_cache_enable_ = (std::stoi(timing_cache_enable_env) == 0 ? false : true);
      }

      const std::string detailed_build_log_env = onnxruntime::GetEnvironmentVar(tensorrt_env_vars::kDetailedBuildLog);
      if (!detailed_build_log_env.empty()) {
        detailed_build_log_ = (std::stoi(detailed_build_log_env) == 0 ? false : true);
      }

      const std::string timing_force_match_env = onnxruntime::GetEnvironmentVar(tensorrt_env_vars::kForceTimingCache);
      if (!timing_force_match_env.empty()) {
        force_timing_cache_match_ = (std::stoi(timing_force_match_env) == 0 ? false : true);
      }

      if (engine_cache_enable_ || int8_enable_ || timing_cache_enable_) {
        const std::string engine_cache_path = onnxruntime::GetEnvironmentVar(tensorrt_env_vars::kEngineCachePath);
        cache_path_ = onnxruntime::GetEnvironmentVar(tensorrt_env_vars::kCachePath);
        if (!engine_cache_path.empty() && cache_path_.empty()) {
          cache_path_ = engine_cache_path;
          LOGS_DEFAULT(WARNING) << "[TensorRT EP] ORT_TENSORRT_ENGINE_CACHE_PATH is deprecated! Please use ORT_TENSORRT_CACHE_PATH to specify engine cache path";
        }
      }

      const std::string engine_decryption_enable_env = onnxruntime::GetEnvironmentVar(tensorrt_env_vars::kDecryptionEnable);
      if (!engine_decryption_enable_env.empty()) {
        engine_decryption_enable_ = (std::stoi(engine_decryption_enable_env) == 0 ? false : true);
      }

      if (engine_decryption_enable_) {
        engine_decryption_lib_path_ = onnxruntime::GetEnvironmentVar(tensorrt_env_vars::kDecryptionLibPath);
      }

      const std::string force_sequential_engine_build_env = onnxruntime::GetEnvironmentVar(tensorrt_env_vars::kForceSequentialEngineBuild);
      if (!force_sequential_engine_build_env.empty()) {
        force_sequential_engine_build_ = (std::stoi(force_sequential_engine_build_env) == 0 ? false : true);
      }

      const std::string context_memory_sharing_enable_env = onnxruntime::GetEnvironmentVar(tensorrt_env_vars::kContextMemorySharingEnable);
      if (!context_memory_sharing_enable_env.empty()) {
        context_memory_sharing_enable_ = (std::stoi(context_memory_sharing_enable_env) == 0 ? false : true);
      }

      const std::string layer_norm_fp32_fallback_env = onnxruntime::GetEnvironmentVar(tensorrt_env_vars::kLayerNormFP32Fallback);
      if (!layer_norm_fp32_fallback_env.empty()) {
        layer_norm_fp32_fallback_ = (std::stoi(layer_norm_fp32_fallback_env) == 0 ? false : true);
      }

      const std::string build_heuristics_env = onnxruntime::GetEnvironmentVar(tensorrt_env_vars::kBuildHeuristics);
      if (!build_heuristics_env.empty()) {
        build_heuristics_enable_ = (std::stoi(build_heuristics_env) == 0 ? false : true);
      }

      const std::string sparsity_enable_env = onnxruntime::GetEnvironmentVar(tensorrt_env_vars::kSparsityEnable);
      if (!sparsity_enable_env.empty()) {
        sparsity_enable_ = (std::stoi(sparsity_enable_env) == 0 ? false : true);
      }

      const std::string builder_optimization_level_env = onnxruntime::GetEnvironmentVar(tensorrt_env_vars::kBuilderOptimizationLevel);
      if (!builder_optimization_level_env.empty()) {
        builder_optimization_level_ = std::stoi(builder_optimization_level_env);
      }

      const std::string auxiliary_streams_env = onnxruntime::GetEnvironmentVar(tensorrt_env_vars::kAuxiliaryStreams);
      if (!auxiliary_streams_env.empty()) {
        auxiliary_streams_ = std::stoi(auxiliary_streams_env);
      }

      const std::string tactic_sources_env = onnxruntime::GetEnvironmentVar(tensorrt_env_vars::kTacticSources);
      if (!tactic_sources_env.empty()) {
        tactic_sources_ = tactic_sources_env;
      }

      profile_min_shapes = onnxruntime::GetEnvironmentVar(tensorrt_env_vars::kProfilesMinShapes);
      profile_max_shapes = onnxruntime::GetEnvironmentVar(tensorrt_env_vars::kProfilesMaxShapes);
      profile_opt_shapes = onnxruntime::GetEnvironmentVar(tensorrt_env_vars::kProfilesOptShapes);

      const std::string cuda_graph_enable_env = onnxruntime::GetEnvironmentVar(tensorrt_env_vars::kCudaGraphEnable);
      if (!cuda_graph_enable_env.empty()) {
        cuda_graph_enable_ = (std::stoi(cuda_graph_enable_env) == 0 ? false : true);
      }
    } catch (const std::invalid_argument& ex) {
      LOGS_DEFAULT(WARNING) << "[TensorRT EP] Invalid Argument (from environment variables): " << ex.what();
    } catch (const std::out_of_range& ex) {
      LOGS_DEFAULT(WARNING) << "[TensorRT EP] Out Of Range Error (from environment variables): " << ex.what();
    } catch (...) {
      LOGS_DEFAULT(WARNING) << "[TensorRT EP] Unknown Exception (from environment variables)";
    }
  }

  // Validate setting
  if (max_partition_iterations_ <= 0) {
    LOGS_DEFAULT(WARNING) << "[TensorRT EP] TensorRT option trt_max_partition_iterations must be a positive integer value. Set it to 1000";
    max_partition_iterations_ = 1000;
  }
  if (min_subgraph_size_ <= 0) {
    LOGS_DEFAULT(WARNING) << "[TensorRT EP] TensorRT option trt_min_subgraph_size must be a positive integer value. Set it to 1";
    min_subgraph_size_ = 1;
  }
  if (max_workspace_size_ <= 0) {
    LOGS_DEFAULT(WARNING) << "[TensorRT EP] TensorRT option trt_max_workspace_size must be a positive integer value. Set it to 1073741824 (1GB)";
    max_workspace_size_ = 1 << 30;
  }
  if (dla_core_ < 0) {
    LOGS_DEFAULT(WARNING) << "[TensorRT EP] TensorRT option trt_dla_core must be a non-negative integer value. Set it to 0";
    dla_core_ = 0;
  }

  if (engine_cache_enable_ || int8_enable_ || timing_cache_enable_) {
    if (!cache_path_.empty() && !fs::is_directory(cache_path_)) {
      if (!fs::create_directory(cache_path_)) {
        throw std::runtime_error("Failed to create directory " + cache_path_);
      }
    }
  }

  if (engine_decryption_enable_) {
    LIBTYPE handle = OPENLIB(engine_decryption_lib_path_.c_str());
    if (handle == nullptr) {
      ORT_THROW_IF_ERROR(ORT_MAKE_STATUS(ONNXRUNTIME, EP_FAIL,
                                         "TensorRT EP could not open shared library from " + engine_decryption_lib_path_));
    }
    engine_decryption_ = (int (*)(const char*, char*, size_t*))LIBFUNC(handle, "decrypt");
    engine_encryption_ = (int (*)(const char*, char*, size_t))LIBFUNC(handle, "encrypt");
    if (engine_decryption_ == nullptr) {
      ORT_THROW_IF_ERROR(ORT_MAKE_STATUS(ONNXRUNTIME, EP_FAIL,
                                         "TensorRT EP could not find decryption function in shared library from " + engine_decryption_lib_path_));
    }
  }

  if (int8_enable_) {
    int8_calibration_cache_available_ = !int8_calibration_cache_name_.empty();
  }

  /*
   * Parse explicit min/max/opt profile shapes from provider options.
   *
   * The format of min/max/opt profile shapes is defined as below:
   * "input1:dim1xdim2...,input2:dim1xdim2...,...,input1:dim3xdim4...,input2:dim3xdim4...,..."
   *
   * (Note: if multiple shapes with same input name are specified, TRT EP will consider them as multiple profiles.
   *  Please refer to ParserProfileShapes() for more details)
   *
   */
  bool status = true;
  if (status) {
    status = ParseProfileShapes(profile_min_shapes, profile_min_shapes_);
    if (!status) {
      profile_min_shapes_.clear();
      LOGS_DEFAULT(WARNING) << "[TensorRT EP] The format of provider option 'trt_profile_min_shapes' is wrong, please follow the format of 'input1:dim1xdimd2...,input2:dim1xdim2...,...'";
    }
  }

  if (status) {
    status = ParseProfileShapes(profile_max_shapes, profile_max_shapes_);
    if (!status) {
      profile_max_shapes_.clear();
      LOGS_DEFAULT(WARNING) << "[TensorRT EP] The format of provider option 'trt_profile_max_shapes' is wrong, please follow the format of 'input1:dim1xdimd2...,input2:dim1xdim2...,...'";
    }
  }

  if (status) {
    status = ParseProfileShapes(profile_opt_shapes, profile_opt_shapes_);
    if (!status) {
      profile_opt_shapes_.clear();
      LOGS_DEFAULT(WARNING) << "[TensorRT EP] The format of provider option 'trt_profile_opt_shapes' is wrong, please follow the format of 'input1:dim1xdimd2...,input2:dim1xdim2...,...'";
    }
  }

  if (status) {
    status = ValidateProfileShapes(profile_min_shapes_, profile_max_shapes_, profile_opt_shapes_);
    if (!status) {
      LOGS_DEFAULT(WARNING) << "[TensorRT EP] Profile shapes validation failed. Make sure the provider options 'trt_profile_min_shapes', 'trt_profile_max_shapes' and 'trt_profile_opt_shapes' have same input name and number of profile.";
      LOGS_DEFAULT(WARNING) << "[TensorRT EP] TRT EP will implicitly create optimization profiles based on input tensor for you.";
      profile_min_shapes_.clear();
      profile_max_shapes_.clear();
      profile_opt_shapes_.clear();
    }
  }

  {
    auto lock = GetApiLock();
    runtime_ = std::unique_ptr<nvinfer1::IRuntime>(nvinfer1::createInferRuntime(GetTensorrtLogger()));
  }

  LOGS_DEFAULT(VERBOSE) << "[TensorRT EP] TensorRT provider options: "
                        << "device_id: " << device_id_
                        << ", trt_max_partition_iterations: " << max_partition_iterations_
                        << ", trt_min_subgraph_size: " << min_subgraph_size_
                        << ", trt_max_workspace_size: " << max_workspace_size_
                        << ", trt_fp16_enable: " << fp16_enable_
                        << ", trt_int8_enable: " << int8_enable_
                        << ", trt_int8_calibration_cache_name: " << int8_calibration_cache_name_
                        << ", int8_calibration_cache_available: " << int8_calibration_cache_available_
                        << ", trt_int8_use_native_tensorrt_calibration_table: " << int8_use_native_tensorrt_calibration_table_
                        << ", trt_dla_enable: " << dla_enable_
                        << ", trt_dla_core: " << dla_core_
                        << ", trt_dump_subgraphs: " << dump_subgraphs_
                        << ", trt_engine_cache_enable: " << engine_cache_enable_
                        << ", trt_cache_path: " << cache_path_
                        << ", trt_engine_decryption_enable: " << engine_decryption_enable_
                        << ", trt_engine_decryption_lib_path: " << engine_decryption_lib_path_
                        << ", trt_force_sequential_engine_build: " << force_sequential_engine_build_
                        << ", trt_context_memory_sharing_enable: " << context_memory_sharing_enable_
                        << ", trt_layer_norm_fp32_fallback: " << layer_norm_fp32_fallback_
                        << ", trt_build_heuristics_enable: " << build_heuristics_enable_
                        << ", trt_sparsity_enable: " << sparsity_enable_
                        << ", trt_builder_optimization_level: " << builder_optimization_level_
                        << ", trt_auxiliary_streams: " << auxiliary_streams_
                        << ", trt_tactic_sources: " << tactic_sources_
                        << ", trt_profile_min_shapes: " << profile_min_shapes
                        << ", trt_profile_max_shapes: " << profile_max_shapes
                        << ", trt_profile_opt_shapes: " << profile_opt_shapes
                        << ", trt_cuda_graph_enable: " << cuda_graph_enable_;
}

TensorrtExecutionProvider::~TensorrtExecutionProvider() {
  // clean up thread local context caches
  {
    std::lock_guard<OrtMutex> lock(context_state_.mutex);
    for (const auto& cache_weak : context_state_.caches_to_update_on_destruction) {
      const auto cache = cache_weak.lock();
      if (!cache) continue;
      ORT_IGNORE_RETURN_VALUE(cache->erase(this));
    }
  }

  if (!external_stream_ && stream_) {
    ORT_IGNORE_RETURN_VALUE(CUDA_CALL(cudaStreamDestroy(stream_)));
  }
  ReleaseTensorRTCustomOpDomainList(info_.custom_op_domain_list);

  if (alloc_ != nullptr) {
    // This code is same as OrtApis::ReleaseAllocator defined in allocator_adapters.cc.
    // We can't get api inside destructor so that's why we duplicate the code here.
    delete static_cast<OrtAllocatorImpl*>(alloc_);
  }
}

bool TensorrtExecutionProvider::IsGraphCaptureEnabled() const {
  return cuda_graph_enable_;
}

bool TensorrtExecutionProvider::IsGraphCaptureAllowed() const {
  return regular_run_count_before_graph_capture_ >= min_num_runs_before_cuda_graph_capture_;
}

void TensorrtExecutionProvider::CaptureBegin() {
  cuda_graph_.Reset();
  cuda_graph_.CaptureBegin();
}

void TensorrtExecutionProvider::CaptureEnd() {
  cuda_graph_.CaptureEnd();
  is_graph_captured_ = true;
}

bool TensorrtExecutionProvider::IsGraphCaptured() const {
  return is_graph_captured_;
}

Status TensorrtExecutionProvider::ReplayGraph() {
  ORT_ENFORCE(IsGraphCaptured());
  // Please note that CUDAGraph::Replay() is not thread safe.
  // ORT TRT calls ReplayGraph() in compute_func() where synchromization is enforced due to lock_guard(),
  // therefore calling CUDAGraph::Replay() here is guaranteed to be thread safe.
  return cuda_graph_.Replay();
}

void TensorrtExecutionProvider::IncrementRegularRunCountBeforeGraphCapture() {
  // Please note that this function is not thread safe.
  // ORT TRT calls this function in compute_func() where synchronization is enforced due to lock_guard(),
  // therefore following increment is guaranteed to be thread safe.
  ++regular_run_count_before_graph_capture_;
}

std::vector<AllocatorPtr> TensorrtExecutionProvider::CreatePreferredAllocators() {
  AllocatorCreationInfo default_memory_info(
      [](OrtDevice::DeviceId device_id) { return CreateCUDAAllocator(device_id, onnxruntime::CUDA); }, device_id_);

  AllocatorCreationInfo pinned_allocator_info(
      [](OrtDevice::DeviceId device_id) {
        ORT_UNUSED_PARAMETER(device_id);
        return CreateCUDAPinnedAllocator(onnxruntime::CUDA_PINNED);
      },
      0);

  return std::vector<AllocatorPtr>{CreateAllocator(default_memory_info), CreateAllocator(pinned_allocator_info)};
}

std::unique_ptr<IDataTransfer> TensorrtExecutionProvider::GetDataTransfer() const {
  return onnxruntime::CreateGPUDataTransfer();
}

Status TensorrtExecutionProvider::OnRunStart() {
  return Status::OK();
}

Status TensorrtExecutionProvider::OnRunEnd(bool sync_stream) {
  if (sync_stream && external_stream_) {
    CUDA_RETURN_IF_ERROR(cudaStreamSynchronize(stream_));
  }
  return Status::OK();
}

void TensorrtExecutionProvider::GetCustomOpDomainList(std::vector<OrtCustomOpDomain*>& custom_op_domain_list) const {
  custom_op_domain_list = info_.custom_op_domain_list;
}

// Check the graph is the subgraph of control flow op
bool TensorrtExecutionProvider::IsSubGraphOfControlFlowOp(const GraphViewer& graph) const {
  if (graph.IsSubgraph()) {
    const auto& node = graph.ParentNode();
    if (control_flow_op_set_.find(node->OpType()) != control_flow_op_set_.end()) {
      return true;
    }
  }
  return false;
}

// Check whether all the nodes of the graph are assigned to specific ep
bool TensorrtExecutionProvider::AllNodesAssignedToSpecificEP(const GraphViewer& graph, const std::string& provider_type) const {
  const int number_of_ort_nodes = graph.NumberOfNodes();
  std::vector<size_t> nodes_vector(number_of_ort_nodes);
  std::iota(std::begin(nodes_vector), std::end(nodes_vector), 0);
  const std::vector<NodeIndex>& node_index = graph.GetNodesInTopologicalOrder();
  for (const auto& index : nodes_vector) {
    const auto& node = graph.GetNode(node_index[index]);
    if (node->GetExecutionProviderType() != provider_type) {
      return false;
    }
  }

  return number_of_ort_nodes != 0;
}

// Check whether all the nodes of subgraph are supported
bool TensorrtExecutionProvider::IsSubGraphFullySupported(SubGraphCollection_t supported_nodes_vector, const int number_of_ort_nodes) const {
  int number_of_trt_nodes = 0;
  for (const auto& group : supported_nodes_vector) {
    if (!group.first.empty()) {
      number_of_trt_nodes += static_cast<int>(group.first.size());
    }
  }

  return number_of_trt_nodes == number_of_ort_nodes;
}

std::unique_ptr<IndexedSubGraph> TensorrtExecutionProvider::GetSubGraph(SubGraph_t graph_nodes_index, const GraphViewer& graph, const HashValue& model_hash, int subgraph_index) const {
  const std::vector<NodeIndex>& node_index = graph.GetNodesInTopologicalOrder();
  std::unordered_set<size_t> node_set;
  node_set.reserve(graph_nodes_index.first.size());
  for (const auto& index : graph_nodes_index.first) {
    node_set.insert(node_index[index]);
  }

  // Get parent graph output names
  std::unordered_set<std::string> graph_output_names;
  for (const auto* output_arg : graph.GetOutputs()) {
    graph_output_names.insert(output_arg->Name());
  }

  // Find inputs and outputs of the subgraph
  std::unique_ptr<IndexedSubGraph> sub_graph = onnxruntime::IndexedSubGraph::Create();
  std::unordered_map<const NodeArg*, int> fused_inputs, fused_outputs, fused_outputs_to_add, graph_outputs_to_add;
  std::unordered_set<const NodeArg*> erased;
  int input_order = 0;
  int output_order = 0;

  std::vector<std::string> initializers;
  for (const auto& index : graph_nodes_index.first) {
    sub_graph->Nodes().push_back(node_index[index]);
    const auto& node = graph.GetNode(node_index[index]);
    for (const auto& input : node->InputDefs()) {
      if (graph.IsConstantInitializer(input->Name(), true)) {
        initializers.push_back(input->Name());
        continue;
      }
      const auto& it = fused_outputs.find(input);
      if (it != fused_outputs.end()) {
        fused_outputs.erase(it);
        erased.insert(input);
      } else if (erased.find(input) == erased.end()) {
        // Only when input is neither in output list nor erased list, add the input to input list
        fused_inputs[input] = input_order++;
      }
    }

    for (const auto& input : node->ImplicitInputDefs()) {
      if (graph.IsConstantInitializer(input->Name(), true)) {
        initializers.push_back(input->Name());
        continue;
      }
      const auto& it = fused_outputs.find(input);
      if (it != fused_outputs.end()) {
        fused_outputs.erase(it);
        erased.insert(input);
      } else if (erased.find(input) == erased.end()) {
        // Only when input is neither in output list nor erased list, add the input to input list
        fused_inputs[input] = input_order++;
      }
    }

    // For output searching, there are two special cases,
    // One is, if node's OutputEdges are more than its outputs, meaning certain output is used more than once,
    // if the output is connected to nodes that don't belong to the subgraph, the output need to be added
    // to the output list
    // The other one is, if subgraph's node output is parent graph's output. the node output should
    // be also added to the subgraph's output list
    if (node->GetOutputEdgesCount() > node->OutputDefs().size()) {
      for (auto it = node->OutputEdgesBegin(), end = node->OutputEdgesEnd(); it != end; ++it) {
        const auto& node_idx = it->GetNode().Index();
        const onnxruntime::NodeArg* output;
        // The dst_arg_index from GetDstArgIndex() could be the index for explicit/implicit input defs of the node.
        // We need to get the correct input index accordingly. (See Graph::BuildConnections() in graph.cc for more details)
        if (it->GetDstArgIndex() < static_cast<int>(it->GetNode().InputDefs().size())) {
          output = (it->GetNode()).InputDefs()[it->GetDstArgIndex()];
        } else {
          output = (it->GetNode()).ImplicitInputDefs()[it->GetDstArgIndex() - static_cast<int>(it->GetNode().InputDefs().size())];
        }
        if (node_set.find(node_idx) != node_set.end()) {
          const auto& iter = fused_inputs.find(output);
          if (iter != fused_inputs.end()) {
            fused_inputs.erase(iter);
            erased.insert(output);
          } else if (erased.find(output) == erased.end()) {
            if (graph_output_names.find(output->Name()) != graph_output_names.end()) {
              graph_outputs_to_add[output] = output_order;
            }
            fused_outputs[output] = output_order++;
          }
        } else {
          fused_outputs_to_add[output] = output_order++;
        }
      }
    } else {
      for (const auto& output : node->OutputDefs()) {
        const auto& it = fused_inputs.find(output);
        if (it != fused_inputs.end()) {
          fused_inputs.erase(it);
          erased.insert(output);
        }
        // Only when output is neither in input list nor erased list, add the output to output list
        else if (erased.find(output) == erased.end()) {
          if (graph_output_names.find(output->Name()) != graph_output_names.end()) {
            graph_outputs_to_add[output] = output_order;
          }
          fused_outputs[output] = output_order++;
        }
      }
    }
  }

  fused_outputs.insert(fused_outputs_to_add.begin(), fused_outputs_to_add.end());
  fused_outputs.insert(graph_outputs_to_add.begin(), graph_outputs_to_add.end());

  // Sort inputs and outputs by the order they were added
  std::multimap<int, const NodeArg*> inputs, outputs;
  for (auto it = fused_inputs.begin(), end = fused_inputs.end(); it != end; ++it) {
    inputs.insert(std::pair<int, const NodeArg*>(it->second, it->first));
  }

  for (auto it = fused_outputs.begin(), end = fused_outputs.end(); it != end; ++it) {
    outputs.insert(std::pair<int, const NodeArg*>(it->second, it->first));
  }

  // Generate unique kernel name for TRT subgraph
  std::string subgraph_id = std::to_string(model_hash) + "_" + std::to_string(subgraph_index);
  auto meta_def = IndexedSubGraph_MetaDef::Create();
  const std::string graph_type = graph.IsSubgraph() ? "subgraph" : "graph";
  meta_def->name() = "TRTKernel_" + graph_type + "_" + graph.Name() + "_" + subgraph_id;
  LOGS_DEFAULT(INFO) << "[TensorRT EP] TensorRT subgraph MetaDef name " + meta_def->name();

  // Assign inputs and outputs to subgraph's meta_def
  for (const auto& input : inputs) {
    if (input.second->Exists()) {
      meta_def->inputs().push_back(input.second->Name());
    }
  }

  for (const auto& initializer : initializers) {
    meta_def->constant_initializers().push_back(initializer);
  }

  for (const auto& output : outputs) {
    if (output.second->Exists()) {
      meta_def->outputs().push_back(output.second->Name());
    }
  }

  meta_def->domain() = kMSDomain;
  meta_def->since_version() = 1;
  sub_graph->SetMetaDef(std::move(meta_def));

  return sub_graph;
}

SubGraphCollection_t TensorrtExecutionProvider::GetSupportedList(SubGraphCollection_t nodes_vector_input, int iterations, const int max_iterations,
                                                                 const GraphViewer& graph, bool* early_termination) const {
  // Return if iterations are exceeding predefined number
  SubGraphCollection_t nodes_list_output;
  if (iterations > max_iterations) {
    *early_termination = true;
    return nodes_list_output;
  }

  // Get parent graph output names
  std::unordered_set<std::string> graph_output_names;
  for (const auto* output_arg : graph.GetOutputs()) {
    graph_output_names.insert(output_arg->Name());
  }

  iterations++;
  const std::vector<NodeIndex>& node_index = graph.GetNodesInTopologicalOrder();
  for (const auto& group : nodes_vector_input) {
    // Construct subgraph
    if (!group.first.empty()) {
      if (group.second) {
        nodes_list_output.push_back(group);
      } else {
        auto model_build = graph.CreateModel(*GetLogger());
        auto& graph_build = model_build->MainGraph();
        bool has_control_flow_op = false;

        // Add node and node args
        // If node output is also parent graph output, the  output will be added to the
        // subgraph's output list
        std::vector<std::string> subgraph_output_names;
        for (const auto& index : group.first) {
          const auto& node = graph.GetNode(node_index[index]);
          std::vector<onnxruntime::NodeArg*> inputs, outputs;
          for (auto input : node->InputDefs()) {
            auto& n_input = graph_build.GetOrCreateNodeArg(input->Name(), input->TypeAsProto());
            inputs.push_back(&n_input);
            const ONNX_NAMESPACE::TensorProto* initializer = nullptr;
            if (graph.GetInitializedTensor(input->Name(), initializer)) {
              const ONNX_NAMESPACE::TensorProto* subgraph_initializer = nullptr;
              if (!graph_build.GetInitializedTensor(input->Name(), subgraph_initializer)) {
                graph_build.AddInitializedTensor(*(initializer));
              }
            }
          }

          for (auto input : node->ImplicitInputDefs()) {
            const ONNX_NAMESPACE::TensorProto* initializer = nullptr;
            if (graph.GetInitializedTensor(input->Name(), initializer)) {
              const ONNX_NAMESPACE::TensorProto* subgraph_initializer = nullptr;
              if (!graph_build.GetInitializedTensor(input->Name(), subgraph_initializer)) {
                graph_build.AddInitializedTensor(*(initializer));
              }
            }
          }
          for (auto output : node->OutputDefs()) {
            auto& n_output = graph_build.GetOrCreateNodeArg(output->Name(), output->TypeAsProto());
            outputs.push_back(&n_output);
            const auto name = output->Name();
            if (graph_output_names.find(name) != graph_output_names.end()) {
              subgraph_output_names.push_back(name);
            }
          }

          if (control_flow_op_set_.find(node->OpType()) != control_flow_op_set_.end()) {
            has_control_flow_op = true;
          }

          // If the node has subgraph, it's possible that the ORT graph of that subgraph and the GraphProto in the node attributes are not in sync because of graph optimization.
          // Therefore, we need to force GraphProto attributes to be updated in order to get the valid GraphProto.
          if (node->GetAttributes().size() > 0) {
            auto node_proto = ONNX_NAMESPACE::NodeProto::Create();
            // we need to update any GraphProto attributes for subgraphs so that any changes made by things
            // such as the optimizers are captured. otherwise we can end up saving an invalid graph.
            node->ToProto(*node_proto, /* update_subgraphs */ true);
            const int num_attributes = node_proto->attribute_size();
            auto node_attributes = ONNX_NAMESPACE::NodeAttributes::Create();
            node_attributes->reserve(num_attributes);

            for (int i = 0; i < num_attributes; ++i) {
              auto& attr = node_proto->attribute(i);
              node_attributes->emplace(attr.name(), attr);
            }

            // The GraphProto attributes are the updated ones.
            graph_build.AddNode(node->Name(), node->OpType(), node->Description(), inputs, outputs, node_attributes.get(), node->Domain());
          } else {
            // The GraphProto attributes are the original ones.
            graph_build.AddNode(node->Name(), node->OpType(), node->Description(), inputs, outputs, &node->GetAttributes(), node->Domain());
          }
        }

        if (has_control_flow_op) {
          LOGS_DEFAULT(VERBOSE) << "[TensorRT EP] Handle outer scope values for the subgraph " << graph_build.Name();
          BuildSubGraphContext(graph_build);
          SetGraphOuterScopeValuesAndInputs(graph_build, graph.GetGraph());
          SetAllGraphInputs(graph_build);
        }

        ORT_ENFORCE(graph_build.Resolve().IsOK());

        // Add parent graph output to the subgraph
        int i = 0;
        std::vector<const NodeArg*> subgraph_outputs;
        subgraph_outputs.resize(subgraph_output_names.size());
        for (auto& name : subgraph_output_names) {
          auto output_arg = graph.GetNodeArg(name);
          auto& subgraph_output_arg = graph_build.GetOrCreateNodeArg(output_arg->Name(), output_arg->TypeAsProto());
          subgraph_outputs[i] = &subgraph_output_arg;
          ++i;
        }
        auto& graph_build_outputs = graph_build.GetOutputs();
        subgraph_outputs.insert(subgraph_outputs.begin(), graph_build_outputs.begin(), graph_build_outputs.end());
        graph_build.SetOutputs(graph_build_outputs);
        ORT_ENFORCE(graph_build.Resolve().IsOK());

        // Check if input tensors have shapes
        if (iterations > 1) {
          auto graph_inputs = graph_build.GetInputs();
          for (auto input_arg : graph_inputs) {
            bool has_dim_value_or_param = true;
            auto input_shape = input_arg->Shape();
            if (input_shape != nullptr) {
              auto dim_size = input_shape->dim_size();
              for (int i = 0; i < dim_size; ++i) {
                auto& dim = input_shape->dim(i);
                if (!dim.has_dim_value() && !dim.has_dim_param()) {
                  has_dim_value_or_param = false;
                  break;
                }
              }
            }

            if (input_shape == nullptr || !has_dim_value_or_param) {
              ORT_THROW_IF_ERROR(ORT_MAKE_STATUS(ONNXRUNTIME, FAIL,
                                                 "TensorRT input: " + input_arg->Name() + " has no shape specified. " +
                                                     "Please run shape inference on the onnx model first. Details can be found in " +
                                                     "https://onnxruntime.ai/docs/execution-providers/TensorRT-ExecutionProvider.html#shape-inference-for-tensorrt-subgraphs"));
            }
          }
        }

        // Serialize modelproto to string
        auto graph_viewer = graph_build.CreateGraphViewer();
        auto model = graph_viewer->CreateModel(*GetLogger());
        auto model_proto = model->ToProto();
        graph_viewer->ToProto(*model_proto->mutable_graph(), true, true);
        model_proto->set_ir_version(ONNX_NAMESPACE::Version::IR_VERSION);

        std::string string_buf;
        model_proto->SerializeToString(string_buf);

        if (dump_subgraphs_) {
          // Dump TensorRT subgraph for debugging
          std::fstream dump("TensorrtExecutionProvider_TRT_Subgraph.onnx", std::ios::out | std::ios::trunc | std::ios::binary);
          model_proto->SerializeToOstream(dump);
        }

        // Get supported node list recursively
        SubGraphCollection_t parser_nodes_list;
        TensorrtLogger& trt_logger = GetTensorrtLogger();
        auto trt_builder = std::unique_ptr<nvinfer1::IBuilder>(nvinfer1::createInferBuilder(trt_logger));
        const auto explicitBatch = 1U << static_cast<uint32_t>(nvinfer1::NetworkDefinitionCreationFlag::kEXPLICIT_BATCH);
        auto trt_network = std::unique_ptr<nvinfer1::INetworkDefinition>(trt_builder->createNetworkV2(explicitBatch));

        auto trt_parser = tensorrt_ptr::unique_pointer<nvonnxparser::IParser>(nvonnxparser::createParser(*trt_network, trt_logger));
        trt_parser->supportsModel(string_buf.data(), string_buf.size(), parser_nodes_list, model_path_);

        SubGraphCollection_t next_nodes_list;
        const std::vector<NodeIndex>& subgraph_node_index = graph_viewer->GetNodesInTopologicalOrder();
        next_nodes_list = GetSupportedList(parser_nodes_list, iterations, max_iterations, *graph_viewer, early_termination);
        for (size_t i = 0, end = next_nodes_list.size(); i < end; ++i) {
          for (size_t j = 0, end = next_nodes_list[i].first.size(); j < end; ++j) {
            next_nodes_list[i].first[j] = group.first[subgraph_node_index[next_nodes_list[i].first[j]]];
          }
          nodes_list_output.push_back(next_nodes_list[i]);
        }
      }
    }
  }
  return nodes_list_output;
}

// Detect and remove cycles from supported node list
bool TensorrtExecutionProvider::DetectTensorRTGraphCycles(SubGraphCollection_t& supported_nodes_vector, const GraphViewer& graph, const HashValue& model_hash, bool remove_cycles) const {
  const std::vector<NodeIndex>& node_index = graph.GetNodesInTopologicalOrder();
  bool trt_cycle = true, cycle_detected = false;
  while (trt_cycle) {
    trt_cycle = false;
    std::unordered_map<std::string, size_t> node_to_index_map;
    std::unordered_map<size_t, std::string> index_to_node_map;
    std::unordered_map<std::string, std::unordered_set<std::string>> input_to_nodes_map, node_to_outputs_map;
    std::unordered_set<size_t> non_trt_node_index(node_index.begin(), node_index.end());
    size_t id = 0;
    int subgraph_index = 0;
    for (const auto& group : supported_nodes_vector) {
      if (!group.first.empty()) {
        // Construct subgraph from node list
        std::unique_ptr<IndexedSubGraph> sub_graph = GetSubGraph(group, graph, model_hash, subgraph_index);

        // Create node to inputs/outputs/index maps
        const auto& meta_def = sub_graph->GetMetaDef();
        const std::string node_name = meta_def->name();
        if (node_to_index_map.find(node_name) == node_to_index_map.end()) {
          index_to_node_map[id] = node_name;
          node_to_index_map[node_name] = id++;
        }

        if (meta_def != nullptr) {
          for (const auto& input : meta_def->inputs()) {
            input_to_nodes_map[input].insert(node_name);
          }
          for (const auto& output : meta_def->outputs()) {
            node_to_outputs_map[node_name].insert(output);
          }
        }

        // Remove TensorRT nodes from node index list
        for (const auto& index : group.first) {
          non_trt_node_index.erase(node_index[index]);
        }
        subgraph_index++;
      }
    }

    // Add non TensorRT nodes to the maps
    for (const auto& index : non_trt_node_index) {
      const auto& node = graph.GetNode(index);
      const std::string node_name = node->Name();
      if (node_to_index_map.find(node_name) == node_to_index_map.end()) {
        index_to_node_map[id] = node_name;
        node_to_index_map[node_name] = id++;
      }

      for (const auto& input : node->InputDefs()) {
        input_to_nodes_map[input->Name()].insert(node_name);
      }

      for (const auto& input : node->ImplicitInputDefs()) {
        input_to_nodes_map[input->Name()].insert(node_name);
      }

      for (const auto& output : node->OutputDefs()) {
        node_to_outputs_map[node_name].insert(output->Name());
      }
    }

    // Create adjacency list
    size_t graph_size = node_to_index_map.size();
    std::list<size_t>* adjacency_map = new std::list<size_t>[graph_size];
    for (const auto& node : node_to_outputs_map) {
      for (auto iter = node.second.begin(); iter != node.second.end(); ++iter) {
        const auto& loc = input_to_nodes_map.find(*iter);
        if (loc != input_to_nodes_map.end()) {
          size_t parent_node_index = node_to_index_map.find(node.first)->second;
          for (auto child_node : loc->second) {
            size_t child_node_index = node_to_index_map.find(child_node)->second;
            adjacency_map[parent_node_index].push_back(child_node_index);
          }
        }
      }
    }

    // Check cycle in the graph
    bool* visited = new bool[graph_size];
    bool* st = new bool[graph_size];
    for (size_t i = 0; i < graph_size; ++i) {
      visited[i] = false;
      st[i] = false;
    }

    std::vector<size_t> cycles;
    bool has_cycle = false;
    for (size_t i = 0; i < graph_size; ++i) {
      if (FindCycleHelper(i, adjacency_map, visited, st, cycles)) {
        has_cycle = true;
        cycle_detected = true;
        break;
      }
    }

    // Remove TensorRT subgraph from the supported node list if it's part of the cycle
    if (has_cycle && remove_cycles) {
      for (size_t i = 0; i < cycles.size(); ++i) {
        auto loc = index_to_node_map.find(cycles[i]);
        if (loc != index_to_node_map.end() && loc->second.find("TRTKernel") != std::string::npos) {
          supported_nodes_vector.erase(supported_nodes_vector.begin() + cycles[i]);
          trt_cycle = true;
          break;
        }
      }
    }

    delete[] adjacency_map;
    delete[] visited;
    delete[] st;
  }
  return cycle_detected;
}

std::vector<std::unique_ptr<ComputeCapability>>
TensorrtExecutionProvider::GetCapability(const GraphViewer& graph,
                                         const IKernelLookup& /*kernel_lookup*/) const {
  // Get ModelPath
  const auto& path_string = graph.ModelPath().ToPathString();
#ifdef _WIN32
  wcstombs_s(nullptr, model_path_, sizeof(model_path_), path_string.c_str(), sizeof(model_path_));
#else
  strcpy(model_path_, path_string.c_str());
#endif

  // Generate unique kernel name for TRT graph
  HashValue model_hash = TRTGenerateId(graph);

  // Get supported node list from TensorRT parser
  const int number_of_ort_nodes = graph.NumberOfNodes();
  std::vector<size_t> nodes_vector(number_of_ort_nodes);
  std::iota(std::begin(nodes_vector), std::end(nodes_vector), 0);

  std::vector<size_t> filtered_nodes_vector;
  const std::vector<NodeIndex>& node_index = graph.GetNodesInTopologicalOrder();
  for (const auto& index : nodes_vector) {
    const auto& node = graph.GetNode(node_index[index]);

    /* If current node is control flow op, we take different approach based on following four cases:
     *
     * (1) control flow op is supported by TRT, and its subgraphs are all supported by TRT. Assign this node to TRT.
     * (2) control flow op is supported by TRT, but not all its subgraphs supported by TRT. Don't assign this node to TRT.
     * (3) control flow op is not supported by TRT, but its subgraphs all supported by TRT. Don't assign this node to TRT.
     * (4) control flow op is not supported by TRT, and not all its subgraphs supported by TRT. Don't assign this node to TRT.
     *
     * For cases 2, 3, 4, even though the control flow op is not assigned to TRT, any portion of its subgraphs that can run in TRT will be still fused and assigned to TRT EP.
     */
    if (control_flow_op_set_.find(node->OpType()) != control_flow_op_set_.end()) {
      auto sub_graphs = node->GetSubgraphs();
      if (sub_graphs.size() != 0) {
        bool all_subgraphs_are_supported = true;
        for (auto sub_graph : sub_graphs) {
          if (!AllNodesAssignedToSpecificEP(*(sub_graph->CreateGraphViewer()), kTensorrtExecutionProvider)) {
            all_subgraphs_are_supported = false;
            break;
          }
        }
        if (!all_subgraphs_are_supported) {
          // if not all its subgraphs are supported, we need to exclude this control flow op
          continue;
        }
      }
    }
    filtered_nodes_vector.push_back(index);
  }

  SubGraphCollection_t supported_nodes_vector, parser_nodes_vector = {{filtered_nodes_vector, false}};
  bool early_termination = false;
  supported_nodes_vector = GetSupportedList(parser_nodes_vector, 0, max_partition_iterations_, graph, &early_termination);
  if (early_termination) {
    supported_nodes_vector.clear();
  }

  // Remove subgraphs if its size is less than the predefined minimal size
  for (auto it = supported_nodes_vector.begin(); it != supported_nodes_vector.end(); ++it) {
    const size_t subgraph_size = it->first.size();
    if (subgraph_size < min_subgraph_size_) {
      supported_nodes_vector.erase(it--);
    }
  }

  // Detect and remove cycles from supported node list
  DetectTensorRTGraphCycles(supported_nodes_vector, graph, model_hash);

  // Consolidate supported node list
  if (supported_nodes_vector.size() > 1) {
    nodes_vector.clear();
    for (const auto& group : supported_nodes_vector) {
      if (!group.first.empty()) {
        nodes_vector.insert(nodes_vector.end(), group.first.begin(), group.first.end());
      }
    }
    SubGraphCollection_t consolidated_supported_nodes_vector = {{nodes_vector, true}};
    if (DetectTensorRTGraphCycles(consolidated_supported_nodes_vector, graph, model_hash, false)) {
      LOGS_DEFAULT(INFO) << "[TensorRT EP] TensorRT nodes are not consolidated because graph will have cycles after consolidation";
    } else {
      LOGS_DEFAULT(INFO) << "[TensorRT EP] TensorRT nodes are consolidated into one subgraph";
      supported_nodes_vector = consolidated_supported_nodes_vector;
    }
  }

  // Construct subgraph capability from node list
  std::vector<std::unique_ptr<ComputeCapability>> result;

  // Handle the case where the graph is subgraph of control flow op.
  // The purpose is to make control flow op as well as its subgraphs run on TRT.
  // Here we need to check whether subgraph is fully supported by TRT and don't fuse the nodes of the subgraph until control flow op level.
  if (IsSubGraphOfControlFlowOp(graph) && IsSubGraphFullySupported(supported_nodes_vector, number_of_ort_nodes)) {
    const std::vector<NodeIndex>& node_index = graph.GetNodesInTopologicalOrder();
    bool all_subgraphs_are_supported = true;

    // "If" control flow op has two subgraph bodies, "then" body and "else" body respectively.
    // Check its parent node's another subgraph to see whether that subgraph is also fully supported by TRT.
    if (graph.ParentNode()->OpType() == "If") {
      all_subgraphs_are_supported = false;
      SubGraphCollection_t subgraph_supported_nodes_vector;
      auto sub_graphs = graph.ParentNode()->GetSubgraphs();
      for (auto sub_graph : sub_graphs) {
        if (sub_graph.get() != &graph.GetGraph()) {
          auto sub_graph_veiwer = sub_graph->CreateGraphViewer();
          const int number_of_ort_subgraph_nodes = sub_graph_veiwer->NumberOfNodes();
          std::vector<size_t> subgraph_nodes_vector(number_of_ort_subgraph_nodes);
          std::iota(std::begin(subgraph_nodes_vector), std::end(subgraph_nodes_vector), 0);
          SubGraphCollection_t parser_subgraph_nodes_vector = {{subgraph_nodes_vector, false}};
          bool subgraph_early_termination = false;

          // Another subgraph of "If" control flow has been parsed by GetCapability before and all subgraph's nodes assigned to TRT EP.
          if (AllNodesAssignedToSpecificEP(*sub_graph_veiwer, kTensorrtExecutionProvider)) {
            all_subgraphs_are_supported = true;
            break;
          }
          // Another subgraph of "If" control flow has been parsed by GetCapability and not all subgraph's nodes assigned to TRT EP.
          // (Note: GetExecutionProviderType() returns "" meaning node has not yet been assigned to any EPs)
          else if (!AllNodesAssignedToSpecificEP(*sub_graph_veiwer, "")) {
            all_subgraphs_are_supported = false;
            break;
          }

          // Another subgraph of "If" control flow has not yet been parsed by GetCapability.
          subgraph_supported_nodes_vector = GetSupportedList(parser_subgraph_nodes_vector, 0, max_partition_iterations_, *sub_graph_veiwer, &subgraph_early_termination);
          all_subgraphs_are_supported = IsSubGraphFullySupported(subgraph_supported_nodes_vector, number_of_ort_subgraph_nodes);
          break;
        }
      }
    }

    if (all_subgraphs_are_supported) {
      // We want the subgraph nodes to be assigned to TRT EP but don't want them to be fused until later at the control flow op level.
      // Simply request the subgraph nodes with a single ComputeCapability for each with no MetaDef (i.e. what the default implementation for IExecutionProvider::GetCapability does).
      for (const auto& group : supported_nodes_vector) {
        if (!group.first.empty()) {
          for (const auto& index : group.first) {
            std::unique_ptr<IndexedSubGraph> sub_graph = onnxruntime::IndexedSubGraph::Create();
            sub_graph->Nodes().push_back(node_index[index]);
            result.push_back(ComputeCapability::Create(std::move(sub_graph)));
          }
        }
      }
      LOGS_DEFAULT(INFO) << "[TensorRT EP] Whole graph will run on TensorRT execution provider";

      // The context map is only used during EP compile time, release it to save memory space.
      subgraph_context_map_.clear();
      return result;
    }
  }

  int number_of_trt_nodes = 0, subgraph_index = 0;
  for (const auto& group : supported_nodes_vector) {
    if (!group.first.empty()) {
      std::unique_ptr<IndexedSubGraph> sub_graph = GetSubGraph(group, graph, model_hash, subgraph_index);
      result.push_back(ComputeCapability::Create(std::move(sub_graph)));
      number_of_trt_nodes += static_cast<int>(group.first.size());
      subgraph_index++;
    }
  }

  const size_t number_of_subgraphs = supported_nodes_vector.size();
  if (number_of_trt_nodes == 0) {
    LOGS_DEFAULT(WARNING) << "[TensorRT EP] No graph will run on TensorRT execution provider";
  } else if (number_of_trt_nodes == number_of_ort_nodes) {
    LOGS_DEFAULT(INFO) << "[TensorRT EP] Whole graph will run on TensorRT execution provider";
  } else {
    sync_stream_after_enqueue_ = true;
    LOGS_DEFAULT(INFO) << "[TensorRT EP] Graph is partitioned and number of subgraphs running on TensorRT execution provider is " << number_of_subgraphs;
  }

  // The context map is only used during EP compile time, release it to save memory space.
  subgraph_context_map_.clear();
  return result;
}

common::Status TensorrtExecutionProvider::Compile(const std::vector<FusedNodeAndGraph>& fused_nodes_and_graphs,
                                                  std::vector<NodeComputeInfo>& node_compute_funcs) {
  for (auto& fused_node_graph : fused_nodes_and_graphs) {
    const GraphViewer& graph_body_viewer = fused_node_graph.filtered_graph;
    const Node& fused_node = fused_node_graph.fused_node;
    // Build map from input name to its index in input definitions
    std::unordered_map<std::string, size_t> input_map;
    const auto& input_defs = fused_node.InputDefs();
    input_map.reserve(input_defs.size());
    for (size_t i = 0, end = input_defs.size(); i < end; ++i) {
      input_map[input_defs[i]->Name()] = i;
    }

    // Build map from output name to its index in output definitions
    std::unordered_map<std::string, size_t> output_map;
    const auto& output_defs = fused_node.OutputDefs();
    output_map.reserve(output_defs.size());
    for (size_t i = 0, end = output_defs.size(); i < end; ++i) {
      output_map[output_defs[i]->Name()] = i;
    }

    // Reconstruct graph proto from fused node's function body
    auto model = graph_body_viewer.CreateModel(*GetLogger());
    auto model_proto = model->ToProto();
    graph_body_viewer.ToProto(*model_proto->mutable_graph(), true, true);
    model_proto->set_ir_version(ONNX_NAMESPACE::Version::IR_VERSION);
    std::string string_buf;
    model_proto->SerializeToString(string_buf);

    if (dump_subgraphs_) {
      // Dump TensorRT subgraphs
      std::fstream dump(fused_node.Name() + ".onnx", std::ios::out | std::ios::trunc | std::ios::binary);
      model_proto->SerializeToOstream(dump);
    }

    TensorrtLogger& trt_logger = GetTensorrtLogger();
    auto trt_builder = std::unique_ptr<nvinfer1::IBuilder>(nvinfer1::createInferBuilder(trt_logger));
    const auto explicitBatch = 1U << static_cast<uint32_t>(nvinfer1::NetworkDefinitionCreationFlag::kEXPLICIT_BATCH);
    auto trt_network = std::unique_ptr<nvinfer1::INetworkDefinition>(trt_builder->createNetworkV2(explicitBatch));
    auto trt_config = std::unique_ptr<nvinfer1::IBuilderConfig>(trt_builder->createBuilderConfig());
    auto trt_parser = tensorrt_ptr::unique_pointer<nvonnxparser::IParser>(nvonnxparser::createParser(*trt_network, trt_logger));
    trt_parser->parse(string_buf.data(), string_buf.size(), model_path_);
    trt_config->setMaxWorkspaceSize(max_workspace_size_);

    // Force Pow + Reduce ops in layer norm to run in FP32 to avoid overflow
    if (fp16_enable_ && layer_norm_fp32_fallback_) {
      for (auto idx = 1; idx < trt_network->getNbLayers() - 1; ++idx) {
        auto layer = trt_network->getLayer(idx);
        auto next_layer = trt_network->getLayer(idx + 1);
        if (layer->getType() == nvinfer1::LayerType::kELEMENTWISE && next_layer->getType() == nvinfer1::LayerType::kREDUCE && (static_cast<nvinfer1::IElementWiseLayer*>(layer))->getOperation() == nvinfer1::ElementWiseOperation::kPOW) {
          LOGS_DEFAULT(VERBOSE) << "[TensorRT EP] Force Pow + Reduce ops in layer norm to run in FP32 to avoid overflow";
          layer->setPrecision(nvinfer1::DataType::kFLOAT);
          next_layer->setPrecision(nvinfer1::DataType::kFLOAT);
          layer->setOutputType(0, nvinfer1::DataType::kFLOAT);
          next_layer->setOutputType(0, nvinfer1::DataType::kFLOAT);
        }
      }
    }

    int num_inputs = trt_network->getNbInputs();
    int num_outputs = trt_network->getNbOutputs();
    std::unordered_map<std::string, size_t> input_indexes(num_inputs);
    std::unordered_map<std::string, size_t> output_indexes(num_outputs);
    std::unordered_map<std::string, size_t> output_types(num_outputs);

    /*
     * Initialize shape range for each dynamic shape input tensor:
     *   1) If user explicitly specifies optimization profiles via provider options, TRT EP will create those profiles during EP compile time.
     *      It won't make adjustment for profile values during EP compute time.
     *
     *   2) If no explicit optimization profiles provided by user, TRT EP will firstly set min/max/opt shape to [INT_MAX, INT_MIN, INT_MIN].
     *      Later in EP compute time, the shape will be adjusted to [min_input_value, max_input_value, max_input_value] based on input tensor value.
     *
     *
     * Once the TRT profiles are created:
     *   1) If all the dynamic shape input tensors have associated profiles explicitly provided by user, those profiles will be applied to TRT builder config
     *      and the engine will be built at EP compile time.
     *
     *   2) As long as one of the dynamic shape input tensors has no explicitly associated profile, TRT EP will create default shape as described above,
     *      and all the profiles won't be applied and engine won't be built until EP compute time.
     */
    bool has_dynamic_shape = false;  // True if input tensor has dynamic shape and no explicit profile is specified, otherwise false.
    bool has_explicit_profile = false;
    bool apply_explicit_profile = false;
    int num_profiles = 0;
    std::vector<nvinfer1::IOptimizationProfile*> trt_profiles;

    // Following c++ map data structure is used to help serialize/deserialize profiles where it saves dynamic shape dimension(s) and min/max/opt values for dynamic shape input tensor.
    //
    // (1) Single profile case:
    // For example, assume tensor_a has two dynamic shape dimensions: dim_0 and dim_2, and tensor_b
    // has one dynamic shape dimension: dim_1. The data will be:
    // {
    //   tensor_a: {
    //              dim_0: [[min_shape, max_shape, opt_shape]],
    //              dim_2: [[min_shape, max_shape, opt_shape]]
    //   },
    //   tensor_b: {
    //              dim_1: [[min_shape, max_shape, opt_shape]]
    //   }
    // }
    //
    // (2) Multiple profiles case:
    // For example, assume tensor_a has one dynamic shap dimension: dim 0, and tensor_b has one dynamic shape dimension: dim_1,
    // and both of the tensors have two profiles. The data will be:
    // {
    //   tensor_a: {
    //     dim_0: [[min_shape_0, max_shape_0, opt_shape_0], [min_shape_1, max_shape_1, opt_shape_1]]
    //   },
    //   tensor_b: {
    //     dim_1: [[min_shape_2, max_shape_2, opt_shape_2], [min_shape_3, max_shape_3, opt_shape_3]]
    //   }
    // }
    ShapeRangesMap input_explicit_shape_ranges;
    ShapeRangesMap input_implicit_shape_ranges;

    if ((!profile_min_shapes_.empty()) && (!profile_max_shapes_.empty()) && (!profile_opt_shapes_.empty())) {
      has_explicit_profile = true;
      num_profiles = GetNumProfiles(profile_min_shapes_);
      for (int i = 0; i < num_profiles; i++) {
        trt_profiles.push_back(trt_builder->createOptimizationProfile());
      }
    }

    // Iterate all input tensors to check dynamic shape
    for (unsigned int i = 0, end = num_inputs; i < end; ++i) {
      auto input = trt_network->getInput(i);
      const std::string& input_name = input->getName();
      nvinfer1::Dims dims = input->getDimensions();
      int nb_dims = dims.nbDims;

      // Apply explicit optimization profiles provided by user
      if (has_explicit_profile) {
        apply_explicit_profile = ApplyProfileShapesFromProviderOptions(trt_profiles, input, profile_min_shapes_, profile_max_shapes_, profile_opt_shapes_, input_explicit_shape_ranges);
      }

      // If no explicit optimization profile is being applied, TRT EP will later set min/max/opt shape values based on input tensor values at EP compute time
      if (!apply_explicit_profile) {
        if (input->isShapeTensor()) {
          // Shape tensor
          std::vector<std::vector<int64_t>> profile_vector;
          std::vector<int64_t> shape_vector{INT_MAX, INT_MIN, INT_MIN};
          profile_vector.push_back(shape_vector);  // only one profile needed
          input_implicit_shape_ranges[input_name][0] = profile_vector;
          has_dynamic_shape = true;
        } else {
          // Execution tensor
          for (int j = 0, end = nb_dims; j < end; ++j) {
            if (dims.d[j] == -1) {
              std::vector<std::vector<int64_t>> profile_vector;
              std::vector<int64_t> shape_vector{INT_MAX, INT_MIN, INT_MIN};
              profile_vector.push_back(shape_vector);  // only one profile needed
              input_implicit_shape_ranges[input_name][j] = profile_vector;
              has_dynamic_shape = true;
            }
          }
        }
        apply_explicit_profile = false;
      }
    }

    // Set explicit profiles in TRT config if all dynamic shape inputs have associated profiles provided by user
    if (has_explicit_profile) {
      // TRT EP has a constraint here.
      // Users need to provide all the dynamic shape inputs with associated profiles if they want to explicitly specify profiles through provider options.
      if (has_dynamic_shape) {
        std::ostringstream msg;
        msg << "User needs to provide all the dynamic shape inputs with associated profiles if they want to explicitly set profiles through provider options.\n";
        msg << "Please note that main graph could be partitioned into TRT/CUDA/CPU subgraphs, in this case, user also needs to provide shape profiles for the TRT subgraph's input if it's dynamic shape input.\n";
        msg << "Following input(s) has no associated shape profiles provided: ";
        auto begin = input_implicit_shape_ranges.begin();
        auto end = input_implicit_shape_ranges.end();
        auto it = begin;
        if (it != end) {
          msg << it->first;
          ++it;
        }
        for (; it != end; ++it) {
          msg << "," << it->first;
        }
        return ORT_MAKE_STATUS(ONNXRUNTIME, EP_FAIL, msg.str());
      } else {
        for (auto trt_profile : trt_profiles) {
          trt_config->addOptimizationProfile(trt_profile);
        }
      }
    }
    // If no explicit profile is applied and the input has dynamic shape, TRT EP simply creates one profile by default.
    // It will later set proper min/max/opt shape values duing EP compute time.
    else if (!has_explicit_profile && has_dynamic_shape) {
      trt_profiles.push_back(trt_builder->createOptimizationProfile());
    }

    // Check platform availability for low precision
    if (fp16_enable_) {
      if (!trt_builder->platformHasFastFp16()) {
        fp16_enable_ = false;
        LOGS_DEFAULT(WARNING) << "[TensorRT EP] ORT_TENSORRT_FP16_ENABLE is set, but platform doesn't support fast native fp16";
      }
    }

    if (int8_enable_) {
      if (!trt_builder->platformHasFastInt8()) {
        int8_enable_ = false;
        LOGS_DEFAULT(WARNING) << "[TensorRT EP] ORT_TENSORRT_INT8_ENABLE is set, but platform doesn't support fast native int8";
      }
    }

    // Load INT8 calibration table
    std::unordered_map<std::string, float> dynamic_range_map;
    if (int8_enable_ && int8_calibration_cache_available_) {
      const std::string calibration_cache_path = GetCachePath(cache_path_, int8_calibration_cache_name_);
      if (!ReadDynamicRange(calibration_cache_path, int8_use_native_tensorrt_calibration_table_, dynamic_range_map)) {
        throw std::runtime_error("Failed to read INT8 calibration table " + calibration_cache_path);
      }
    }

    // Set precision flags
    std::string trt_node_name_with_precision = fused_node.Name();
    if (fp16_enable_ && int8_enable_) {
      trt_config->setFlags(1U << static_cast<uint32_t>(nvinfer1::BuilderFlag::kFP16) | 1U << static_cast<uint32_t>(nvinfer1::BuilderFlag::kINT8));
      trt_node_name_with_precision += "_fp16_int8";
      LOGS_DEFAULT(VERBOSE) << "[TensorRT EP] FP16 and INT8 mode is enabled";
    } else if (fp16_enable_) {
      trt_config->setFlag(nvinfer1::BuilderFlag::kFP16);
      trt_node_name_with_precision += "_fp16";
      LOGS_DEFAULT(VERBOSE) << "[TensorRT EP] FP16 mode is enabled";
    } else if (int8_enable_) {
      trt_config->setFlag(nvinfer1::BuilderFlag::kINT8);
      trt_node_name_with_precision += "_int8";
      LOGS_DEFAULT(VERBOSE) << "[TensorRT EP] INT8 mode is enabled";
    }

    // Set DLA
    if (fp16_enable_ || int8_enable_) {
      if (dla_enable_ && dla_core_ >= 0) {  // DLA can only run with FP16 and INT8
        int number_of_dla_core = trt_builder->getNbDLACores();
        if (number_of_dla_core == 0) {
          LOGS_DEFAULT(WARNING) << "[TensorRT EP] Try to use DLA core, but platform doesn't have any DLA core";
          dla_enable_ = false;
        } else {
          if (dla_core_ >= number_of_dla_core) {
            LOGS_DEFAULT(WARNING) << "[TensorRT EP] Try to use DLA core #" << dla_core_ << ", but it exceeds platform's maximum DLA core number " << number_of_dla_core << ". Use DLA core 0 instead.";
            dla_core_ = 0;
          }
          LOGS_DEFAULT(VERBOSE) << "[TensorRT EP] use DLA core " << dla_core_;
          trt_config->setFlag(nvinfer1::BuilderFlag::kGPU_FALLBACK);
          trt_config->setDefaultDeviceType(nvinfer1::DeviceType::kDLA);
          trt_config->setDLACore(dla_core_);
          trt_node_name_with_precision += "_dlacore" + std::to_string(dla_core_);
        }
      }
    }

    // enable sparse weights
    if (sparsity_enable_) {
      trt_config->setFlag(nvinfer1::BuilderFlag::kSPARSE_WEIGHTS);
      LOGS_DEFAULT(VERBOSE) << "[TensorRT EP] Sparse weights are allowed";
    }

    // enable builder heuristics
    if (build_heuristics_enable_) {
      trt_config->setFlag(nvinfer1::BuilderFlag::kENABLE_TACTIC_HEURISTIC);
      LOGS_DEFAULT(VERBOSE) << "[TensorRT EP] Builder heuristics are enabled";
    }
#if NV_TENSORRT_MINOR > 5 && NV_TENSORRT_MAJOR >= 8
    // switch optimizaion level
    if (builder_optimization_level_ != 3) {
      trt_config->setBuilderOptimizationLevel(builder_optimization_level_);
      LOGS_DEFAULT(VERBOSE) << "[TensorRT EP] Builder optimization level is set to " << builder_optimization_level_;
    }

    // limit auxiliary streams
    if (auxiliary_streams_ >= 0) {
      trt_config->setMaxAuxStreams(auxiliary_streams_);
      LOGS_DEFAULT(VERBOSE) << "[TensorRT EP] Auxiliary streams are se to " << auxiliary_streams_;
    }
#else
    if (builder_optimization_level_ != 3) {
      LOGS_DEFAULT(WARNING) << "[TensorRT EP] Builder optimization level can only be used on TRT 8.6 onwards!";
    }
    if (auxiliary_streams_ >= 0) {
      LOGS_DEFAULT(WARNING) << "[TensorRT EP] Auxiliary streams can only be set on TRT 8.6 onwards!";
    }
#endif
    // limit used tactic sources
    if (!tactic_sources_.empty()) {
      nvinfer1::TacticSources tactics = trt_config->getTacticSources();
      tactics |= GetTacticSourceFromString(tactic_sources_);
      trt_config->setTacticSources(tactics);
      LOGS_DEFAULT(VERBOSE) << "[TensorRT EP] Tactic sources are limited using " << tactic_sources_;
    }

    // Build TRT engine (if needed) and load TRT engine if:
    //   (1) Graph has no dynamic shape input
    //   (2) All the dynamic shape inputs have associated explicit profiles specified by user
    //
    // Otherwise engine will be handled at inference time.
    std::unique_ptr<nvinfer1::ICudaEngine> trt_engine;
    std::unique_ptr<nvinfer1::IExecutionContext> trt_context;

    // Name the engine cache based on GPU compute capacity and reduce the chance of loading an incompatible cache
    // Note: Engine cache generated on a GPU with large memory might not be loadable on a GPU with smaller memory, even if they share the same compute capacity
    cudaDeviceProp prop;
    CUDA_CALL_THROW(cudaGetDeviceProperties(&prop, device_id_));
    std::string compute_capability = GetComputeCapacity(prop);

    if (!has_dynamic_shape) {
      const std::string cache_path = GetCachePath(cache_path_, trt_node_name_with_precision);
      const std::string engine_cache_path = cache_path + "_sm" + compute_capability + ".engine";
      const std::string encrypted_engine_cache_path = engine_cache_path + ".encrypted";
      const std::string profile_cache_path = cache_path + "_sm" + compute_capability + ".profile";
      std::string timing_cache_path = "";
      bool engine_update = false;
      if (timing_cache_enable_) {
        timing_cache_path = GetTimingCachePath(cache_path_, prop);
      }
      {
        // ifstream file check, engine serialization/deserialization and engine build are in critical section. It needs lock protection to prevent race condition when inferencing with multithreading.
        auto lock = GetApiLock();

        // If explicit profile flag is on and engine cache enable flag is on,
        // we need to compare explicit profiles and profiles used to build the engine in order to decide whether to rebuild the engine.
        if (has_explicit_profile && engine_cache_enable_) {
          engine_update = CompareProfiles(profile_cache_path, profile_min_shapes_, profile_max_shapes_, profile_opt_shapes_);
          if (engine_update) {
            LOGS_DEFAULT(VERBOSE) << "[TensorRT EP] Engine will be built";
          } else {
            LOGS_DEFAULT(VERBOSE) << "[TensorRT EP] Engine won't be rebuilt";
          }
        }

        std::ifstream engine_file(engine_cache_path, std::ios::binary | std::ios::in);
        if (engine_cache_enable_ && !engine_decryption_enable_ && engine_file && !engine_update) {
          engine_file.seekg(0, std::ios::end);
          size_t engine_size = engine_file.tellg();
          engine_file.seekg(0, std::ios::beg);
          std::unique_ptr<char[]> engine_buf{new char[engine_size]};
          engine_file.read((char*)engine_buf.get(), engine_size);
          trt_engine = std::unique_ptr<nvinfer1::ICudaEngine>(runtime_->deserializeCudaEngine(engine_buf.get(), engine_size, nullptr));
          LOGS_DEFAULT(VERBOSE) << "[TensorRT EP] DeSerialized " + engine_cache_path;
          if (trt_engine == nullptr) {
            return ORT_MAKE_STATUS(ONNXRUNTIME, EP_FAIL,
                                   "TensorRT EP could not deserialize engine from cache: " + engine_cache_path);
          }
        } else if (engine_decryption_enable_ && engine_cache_enable_ && std::filesystem::exists(encrypted_engine_cache_path) && !engine_update) {
          // Decrypt engine
          size_t engine_size = 0;
          if (!engine_decryption_(encrypted_engine_cache_path.c_str(), nullptr, &engine_size)) {
            return ORT_MAKE_STATUS(ONNXRUNTIME, EP_FAIL,
                                   "TensorRT EP could not get engine buffer size");
          }
          std::unique_ptr<char[]> engine_buf{new char[engine_size]};
          if (!engine_decryption_(encrypted_engine_cache_path.c_str(), &engine_buf[0], &engine_size)) {
            return ORT_MAKE_STATUS(ONNXRUNTIME, EP_FAIL,
                                   "TensorRT EP could not call engine decryption function decrypt");
          }
          // Deserialize engine
          trt_engine = std::unique_ptr<nvinfer1::ICudaEngine>(runtime_->deserializeCudaEngine(engine_buf.get(), engine_size, nullptr));
          LOGS_DEFAULT(VERBOSE) << "[TensorRT EP] Decrypted and DeSerialized " + encrypted_engine_cache_path;
          if (trt_engine == nullptr) {
            return ORT_MAKE_STATUS(ONNXRUNTIME, EP_FAIL,
                                   "TensorRT EP could not deserialize engine from encrypted cache: " + encrypted_engine_cache_path);
          }
        } else {
          // Set INT8 per tensor dynamic range
          if (int8_enable_ && trt_builder->platformHasFastInt8() && int8_calibration_cache_available_) {
            trt_config->setInt8Calibrator(nullptr);
            if (!SetDynamicRange(*trt_network, dynamic_range_map)) {
              return ORT_MAKE_STATUS(ONNXRUNTIME, EP_FAIL,
                                     "TensorRT EP could not set INT8 dynamic range for fused node: " + fused_node.Name());
            }
          }

          // Load timing cache from file. Create a fresh cache if the file doesn't exist
          std::unique_ptr<nvinfer1::ITimingCache> timing_cache = nullptr;
          if (timing_cache_enable_) {
            std::vector<char> loaded_timing_cache = loadTimingCacheFile(timing_cache_path);
            timing_cache.reset(trt_config->createTimingCache(static_cast<const void*>(loaded_timing_cache.data()), loaded_timing_cache.size()));
            if (timing_cache == nullptr) {
              return ORT_MAKE_STATUS(ONNXRUNTIME, EP_FAIL,
                                     "TensorRT EP could not create timing cache: " + timing_cache_path);
            }
            trt_config->setTimingCache(*timing_cache, force_timing_cache_match_);
            if (detailed_build_log_) {
              LOGS_DEFAULT(VERBOSE) << "[TensorRT EP] Deserialized timing cache from " + timing_cache_path;
            }
          }

          // Build engine
          std::chrono::steady_clock::time_point engine_build_start;
          if (detailed_build_log_) {
            engine_build_start = std::chrono::steady_clock::now();
          }
          std::unique_ptr<nvinfer1::IHostMemory> serialized_engine{trt_builder->buildSerializedNetwork(*trt_network, *trt_config)};
          if (serialized_engine == nullptr) {
            return ORT_MAKE_STATUS(ONNXRUNTIME, EP_FAIL,
                                   "TensorRT EP failed to create engine from network for fused node: " + fused_node.Name());
          }
          trt_engine = std::unique_ptr<nvinfer1::ICudaEngine>(runtime_->deserializeCudaEngine(serialized_engine->data(), serialized_engine->size()));
          if (trt_engine == nullptr) {
            return ORT_MAKE_STATUS(ONNXRUNTIME, EP_FAIL,
                                   "TensorRT EP failed to deserialize engine for fused node: " + fused_node.Name());
          }
          if (detailed_build_log_) {
            auto engine_build_stop = std::chrono::steady_clock::now();
            LOGS_DEFAULT(INFO) << "TensorRT engine build for " << trt_node_name_with_precision << " took: " << std::chrono::duration_cast<std::chrono::milliseconds>(engine_build_stop - engine_build_start).count() << "ms" << std::endl;
          }
          if (engine_cache_enable_) {
            // Serialize engine profile if it has explicit profiles
            if (has_explicit_profile) {
              SerializeProfileV2(profile_cache_path, input_explicit_shape_ranges);
              LOGS_DEFAULT(VERBOSE) << "[TensorRT EP] Serialized " + profile_cache_path;
            }

            if (engine_decryption_enable_) {
              // Encrypt engine. The library is not always deployed with the encrypt function, so check if it is available first.
              if (engine_encryption_ != nullptr) {
                if (!engine_encryption_(encrypted_engine_cache_path.c_str(), reinterpret_cast<char*>(serialized_engine->data()), serialized_engine->size())) {
                  return ORT_MAKE_STATUS(ONNXRUNTIME, EP_FAIL,
                                         "TensorRT EP call to engine encryption library failed");
                }
                LOGS_DEFAULT(VERBOSE) << "[TensorRT EP] Serialized and encrypted engine " + encrypted_engine_cache_path;
              } else {
                LOGS_DEFAULT(WARNING) << "[TensorRT EP] Engine cache encryption function is not found. No cache is written to disk";
              }
            } else {
              std::ofstream file(engine_cache_path, std::ios::binary | std::ios::out);
              file.write(reinterpret_cast<char*>(serialized_engine->data()), serialized_engine->size());
              LOGS_DEFAULT(VERBOSE) << "[TensorRT EP] Serialized engine " + engine_cache_path;
            }
          }
          // serialize and save timing cache
          if (timing_cache_enable_) {
            auto timing_cache = trt_config->getTimingCache();
            std::unique_ptr<nvinfer1::IHostMemory> timingCacheHostData{timing_cache->serialize()};
            if (timingCacheHostData == nullptr) {
              return ORT_MAKE_STATUS(ONNXRUNTIME, EP_FAIL,
                                     "TensorRT EP could not serialize timing cache: " + timing_cache_path);
            }
            saveTimingCacheFile(timing_cache_path, timingCacheHostData.get());
            if (detailed_build_log_) {
              LOGS_DEFAULT(VERBOSE) << "[TensorRT EP] Serialized timing cache " + timing_cache_path;
            }
          }
        }
      }

      // Build context
      // Note: Creating an execution context from an engine is thread safe per TRT doc
      // https://docs.nvidia.com/deeplearning/tensorrt/developer-guide/index.html#threading
      if (context_memory_sharing_enable_) {
        size_t mem_size = trt_engine->getDeviceMemorySize();
        if (mem_size > max_ctx_mem_size_) {
          max_ctx_mem_size_ = mem_size;
        }
        trt_context = std::unique_ptr<nvinfer1::IExecutionContext>(trt_engine->createExecutionContextWithoutDeviceMemory());
      } else {
        trt_context = std::unique_ptr<nvinfer1::IExecutionContext>(trt_engine->createExecutionContext());
      }
      if (!trt_context) {
        return ORT_MAKE_STATUS(ONNXRUNTIME, EP_FAIL,
                               "TensorRT EP could not build execution context for fused node: " + fused_node.Name());
      }
    }

    // Create input to index map
    for (int i = 0; i < num_inputs; ++i) {
      auto input = trt_network->getInput(i);
      const std::string& input_name = input->getName();
      const auto& iter = input_map.find(input_name);
      if (iter != input_map.end()) {
        input_indexes[input_name] = iter->second;
      }
    }

    // Create output to index and type maps
    const auto& graph_output = model_proto->graph().output();
    for (int i = 0; i < num_outputs; ++i) {
      const std::string& output_name = trt_network->getOutput(i)->getName();
      const auto& iter = output_map.find(output_name);
      if (iter != output_map.end()) {
        output_indexes[output_name] = iter->second;
      }
      const auto& tensor_type = graph_output[i].type().tensor_type();
      output_types[output_name] = tensor_type.elem_type();
    }

    // Save TRT engine, other TRT objects and input/output info to map
    parsers_.emplace(fused_node.Name(), std::move(trt_parser));
    engines_.emplace(fused_node.Name(), std::move(trt_engine));
    contexts_.emplace(fused_node.Name(), std::move(trt_context));
    builders_.emplace(fused_node.Name(), std::move(trt_builder));
    networks_.emplace(fused_node.Name(), std::move(trt_network));
    input_info_[fused_node.Name()].push_back(input_indexes);
    output_info_[fused_node.Name()].push_back(output_indexes);
    output_info_[fused_node.Name()].push_back(output_types);
    input_shape_ranges_[fused_node.Name()] = input_implicit_shape_ranges;
    profiles_.emplace(fused_node.Name(), std::move(trt_profiles));

    // Create function state
    // TODO: remove default capture
    NodeComputeInfo compute_info;
    compute_info.create_state_func = [=](ComputeContext* context, FunctionState* state) {
      std::unique_ptr<TensorrtFuncState> p = std::make_unique<TensorrtFuncState>();
      // translate tactic sources string to nvinfer1::TacticSources
      nvinfer1::TacticSources tactics = 0;
      if (!tactic_sources_.empty()) {
        tactics = GetTacticSourceFromString(tactic_sources_);
      }
      *p = {context->allocate_func, context->release_func, context->allocator_handle, context->node_name,
            &parsers_[context->node_name], &engines_[context->node_name], &contexts_[context->node_name], &builders_[context->node_name],
            &networks_[context->node_name], input_info_[context->node_name], output_info_[context->node_name],
<<<<<<< HEAD
            input_shape_ranges_[context->node_name], dds_output_allocator_map_[context->node_name], &tensorrt_mu_, fp16_enable_, int8_enable_, int8_calibration_cache_available_,
=======
            input_shape_ranges_[context->node_name], sync_stream_after_enqueue_, &tensorrt_mu_, fp16_enable_, int8_enable_, int8_calibration_cache_available_,
>>>>>>> f0d5ea59
            dla_enable_, dla_core_, &max_workspace_size_, trt_node_name_with_precision, engine_cache_enable_, cache_path_,
            runtime_.get(), profiles_[context->node_name], context_memory_sharing_enable_, &max_ctx_mem_size_,
            dynamic_range_map, engine_decryption_enable_, engine_decryption_, engine_encryption_, timing_cache_enable_,
            force_timing_cache_match_, detailed_build_log_, build_heuristics_enable_, sparsity_enable_,
            builder_optimization_level_, auxiliary_streams_, !tactic_sources_.empty(), tactics};
      *state = p.release();
      return 0;
    };

    // Release function state
    compute_info.release_state_func = [](FunctionState state) {
      delete static_cast<TensorrtFuncState*>(state);
    };

    // Create compute function
    compute_info.compute_func = [this](FunctionState state, const OrtApi* api, OrtKernelContext* context) {
      Ort::KernelContext ctx(context);

      TensorrtFuncState* trt_state = reinterpret_cast<TensorrtFuncState*>(state);

      // The whole compute_function should be considered the critical section where multiple threads may update kernel function state, access one builder, create/serialize/save engine,
      // save profile and serialize/save timing cache. Therefore, those operations should be synchronized across different threads when ORT is using multithreading.
      // More details here, https://docs.nvidia.com/deeplearning/tensorrt/developer-guide/index.html#threading
      std::lock_guard<OrtMutex> lock(*(trt_state->tensorrt_mu_ptr));
      const std::unordered_map<std::string, size_t>& input_indexes = (trt_state->input_info)[0];
      const std::unordered_map<std::string, size_t>& output_indexes = (trt_state->output_info)[0];
      const std::unordered_map<std::string, size_t>& output_types = (trt_state->output_info)[1];
      bool sync_stream_after_enqueue = trt_state->sync_stream_after_enqueue;
      auto fused_node_name = trt_state->fused_node_name;
      auto& shape_ranges = trt_state->input_shape_ranges;
      auto& dds_output_allocator_map = trt_state->dds_output_allocator_map;
      auto trt_builder = trt_state->builder->get();
      auto trt_engine = trt_state->engine->get();
      auto trt_context = trt_state->context->get();
      auto trt_profiles = trt_state->profiles;
      auto max_context_mem_size_ptr = trt_state->max_context_mem_size_ptr;
      int num_inputs = static_cast<int>(input_indexes.size());
      int num_outputs = static_cast<int>(output_indexes.size());
      bool engine_update = false;
      bool context_update = false;
      std::unordered_set<std::string> input_names;
      std::unordered_map<std::string, std::vector<int32_t>> tensor_shape_values;

      OrtMemoryInfo mem_info("", OrtAllocatorType::OrtDeviceAllocator, OrtDevice(OrtDevice::GPU, OrtDevice::MemType::DEFAULT, device_id_), device_id_);
      if (alloc_ == nullptr) {
        Ort::ThrowOnError(api->KernelContext_GetAllocator(context, &mem_info, &alloc_));
      }
      OrtAllocator* alloc = alloc_;

      void* cuda_stream;
      Ort::ThrowOnError(api->KernelContext_GetGPUComputeStream(context, &cuda_stream));
      cudaStream_t stream = static_cast<cudaStream_t>(cuda_stream);

      // Name the engine cache based on GPU compute capacity and reduce the chance of loading an incompatible cache
      // Note: Engine cache generated on a GPU with large memory might not be loadable on a GPU with smaller memory, even if they share the same compute capacity
      cudaDeviceProp prop;
      CUDA_CALL_THROW(cudaGetDeviceProperties(&prop, device_id_));
      std::string compute_capability = GetComputeCapacity(prop);

      // Prepare cache name
      const std::string cache_path = GetCachePath(trt_state->engine_cache_path, trt_state->trt_node_name_with_precision);
      const std::string engine_cache_path = cache_path + "_sm" + compute_capability + ".engine";
      const std::string encrypted_engine_cache_path = engine_cache_path + ".encrypted";
      const std::string profile_cache_path = cache_path + "_sm" + compute_capability + ".profile";
      std::string timing_cache_path = "";
      if (timing_cache_enable_) {
        timing_cache_path = GetTimingCachePath(cache_path_, prop);
      }

      // Load serialized engine
      if (trt_state->engine_cache_enable && trt_engine == nullptr) {
        std::ifstream engine_file(engine_cache_path, std::ios::binary | std::ios::in);
        std::ifstream profile_file(profile_cache_path, std::ios::binary | std::ios::in);
        if (engine_file && !trt_state->engine_decryption_enable && profile_file) {
          // Deserialize profile
          shape_ranges = DeserializeProfileV2(profile_file);
          LOGS_DEFAULT(VERBOSE) << "[TensorRT EP] DeSerialized " + profile_cache_path;

          // Prepare buffer
          engine_file.seekg(0, std::ios::end);
          size_t engine_size = engine_file.tellg();
          engine_file.seekg(0, std::ios::beg);
          std::unique_ptr<char[]> engine_buf{new char[engine_size]};
          engine_file.read((char*)engine_buf.get(), engine_size);

          // Deserialize engine
          // Note: Deserializing an engine from a TensorRT runtime is thread safe per TRT doc
          // https://docs.nvidia.com/deeplearning/tensorrt/developer-guide/index.html#threading
          trt_state->engine->reset();
          *(trt_state->engine) = std::unique_ptr<nvinfer1::ICudaEngine>(
              trt_state->runtime->deserializeCudaEngine(engine_buf.get(), engine_size, nullptr));
          if (!(*(trt_state->engine))) {
            return ORT_MAKE_STATUS(ONNXRUNTIME, EP_FAIL, "TensorRT EP Failed to Build Engine.");
          }
          LOGS_DEFAULT(VERBOSE) << "[TensorRT EP] DeSerialized " + engine_cache_path;
          trt_engine = trt_state->engine->get();
          context_update = true;
        } else if (trt_state->engine_decryption_enable && std::filesystem::exists(encrypted_engine_cache_path) && profile_file) {
          shape_ranges = DeserializeProfileV2(profile_file);
          LOGS_DEFAULT(VERBOSE) << "[TensorRT EP] DeSerialized " + profile_cache_path;
          // Decrypt engine
          size_t engine_size = 0;
          if (!trt_state->engine_decryption(encrypted_engine_cache_path.c_str(), nullptr, &engine_size)) {
            return ORT_MAKE_STATUS(ONNXRUNTIME, EP_FAIL,
                                   "TensorRT EP could not get engine buffer size");
          }
          std::unique_ptr<char[]> engine_buf{new char[engine_size]};
          if (!trt_state->engine_decryption(encrypted_engine_cache_path.c_str(), &engine_buf[0], &engine_size)) {
            return ORT_MAKE_STATUS(ONNXRUNTIME, EP_FAIL,
                                   "TensorRT EP could not call engine decryption function decrypt");
          }
          // Deserialize engine
          // Note: Deserializing an engine from a TensorRT runtime is thread safe per TRT doc
          // https://docs.nvidia.com/deeplearning/tensorrt/developer-guide/index.html#threading
          trt_state->engine->reset();
          *(trt_state->engine) = std::unique_ptr<nvinfer1::ICudaEngine>(trt_state->runtime->deserializeCudaEngine(engine_buf.get(), engine_size, nullptr));
          if (!(*(trt_state->engine))) {
            return ORT_MAKE_STATUS(ONNXRUNTIME, EP_FAIL,
                                   "TensorRT EP could not deserialize engine from encrypted cache: " + encrypted_engine_cache_path);
          }
          LOGS_DEFAULT(VERBOSE) << "[TensorRT EP] Decrypted and DeSerialized " + encrypted_engine_cache_path;
          trt_engine = trt_state->engine->get();
          context_update = true;
        }
      }

      // Check and update shape ranges for dynamic shape inputs.
      for (int i = 0, end = num_inputs; i < end; ++i) {
        auto input = trt_state->network->get()->getInput(i);
        const std::string& input_name = input->getName();
        input_names.insert(input_name);

        // If there is any input tensor in shape_ranges, it means this input tensor has dynamic shape and its profile shape values have not yet resolved.
        // TRT EP will help determine the min/max/opt profile values based on current input tensor value.
        if (shape_ranges.find(input_name) != shape_ranges.end()) {
          auto status = ApplyProfileShapesFromInputTensorValue(trt_profiles, ctx, input, shape_ranges, input_indexes, tensor_shape_values, stream, &engine_update);
          if (status != Status::OK()) {
            return ORT_MAKE_STATUS(ONNXRUNTIME, EP_FAIL, "TensorRT EP failed to parse input tensor and generate optimization profiles.");
          }
        }
      }

      // Regenerate engine
      if (engine_update) {
        // Destroy the IExecutionContext objects before destroying an engine object, otherwise it will lead to undefined behavior.
        trt_state->context->reset();
        trt_state->engine->reset();
        auto trt_config = std::unique_ptr<nvinfer1::IBuilderConfig>(trt_builder->createBuilderConfig());
        trt_config->setMaxWorkspaceSize(*(trt_state->max_workspace_size_ptr));
        for (auto trt_profile : trt_profiles) {
          trt_config->addOptimizationProfile(trt_profile);
        }

        // Set INT8 Per Tensor Dynamic range
        if (trt_state->int8_enable && trt_builder->platformHasFastInt8() && trt_state->int8_calibration_cache_available) {
          trt_config->setInt8Calibrator(nullptr);
          if (!SetDynamicRange(*trt_state->network->get(), trt_state->dynamic_range_map)) {
            return ORT_MAKE_STATUS(ONNXRUNTIME, EP_FAIL, "TensorRT EP failed to set INT8 dynamic range.");
          }
        }

        // Set precision
        if (trt_state->fp16_enable && trt_state->int8_enable) {
          trt_config->setFlags(1U << static_cast<uint32_t>(nvinfer1::BuilderFlag::kFP16) | 1U << static_cast<uint32_t>(nvinfer1::BuilderFlag::kINT8));
        } else if (trt_state->fp16_enable) {
          trt_config->setFlag(nvinfer1::BuilderFlag::kFP16);
        } else if (trt_state->int8_enable) {
          trt_config->setFlag(nvinfer1::BuilderFlag::kINT8);
        }

        // Set DLA (DLA can only run with FP16 or INT8)
        if ((trt_state->fp16_enable || trt_state->int8_enable) && trt_state->dla_enable) {
          LOGS_DEFAULT(VERBOSE) << "[TensorRT EP] use DLA core " << trt_state->dla_core;
          trt_config->setFlag(nvinfer1::BuilderFlag::kGPU_FALLBACK);
          trt_config->setDefaultDeviceType(nvinfer1::DeviceType::kDLA);
          trt_config->setDLACore(trt_state->dla_core);
        }

        // enable sparse weights
        if (trt_state->sparsity_enable) {
          trt_config->setFlag(nvinfer1::BuilderFlag::kSPARSE_WEIGHTS);
          LOGS_DEFAULT(VERBOSE) << "[TensorRT EP] Sparse weights are allowed";
        }

        // enable builder heuristics
        if (trt_state->build_heuristics_enable) {
          trt_config->setFlag(nvinfer1::BuilderFlag::kENABLE_TACTIC_HEURISTIC);
          LOGS_DEFAULT(VERBOSE) << "[TensorRT EP] Builder heuristics are enabled";
        }
#if NV_TENSORRT_MINOR > 5 && NV_TENSORRT_MAJOR >= 8
        // switch optimizaion level
        if (trt_state->builder_optimization_level != 3) {
          trt_config->setBuilderOptimizationLevel(trt_state->builder_optimization_level);
          LOGS_DEFAULT(VERBOSE) << "[TensorRT EP] Builder optimization level is set to " << builder_optimization_level_;
        }

        // limit auxiliary streams
        if (trt_state->auxiliary_streams >= 0) {
          trt_config->setMaxAuxStreams(trt_state->auxiliary_streams);
          LOGS_DEFAULT(VERBOSE) << "[TensorRT EP] Auxiliary streams are se to " << trt_state->auxiliary_streams;
        }
#else
        if (trt_state->builder_optimization_level != 3) {
          LOGS_DEFAULT(WARNING) << "[TensorRT EP] Builder optimization level can only be used on TRT 8.6 onwards!";
        }
        if (trt_state->auxiliary_streams >= 0) {
          LOGS_DEFAULT(WARNING) << "[TensorRT EP] Auxiliary streams can only be set on TRT 8.6 onwards!";
        }
#endif
        // limit used tactic sources
        if (trt_state->filter_tactic_sources) {
          nvinfer1::TacticSources tactics = trt_config->getTacticSources();
          tactics |= trt_state->tactic_sources;
          trt_config->setTacticSources(tactics);
          LOGS_DEFAULT(VERBOSE) << "[TensorRT EP] Tactic sources are limited using bitmask " << tactics;
        }

        // Load timing cache from file. Create a fresh cache if the file doesn't exist
        std::unique_ptr<nvinfer1::ITimingCache> timing_cache = nullptr;
        if (trt_state->timing_cache_enable) {
          std::vector<char> loaded_timing_cache = loadTimingCacheFile(timing_cache_path);
          timing_cache.reset(trt_config->createTimingCache(static_cast<const void*>(loaded_timing_cache.data()), loaded_timing_cache.size()));
          if (timing_cache == nullptr) {
            return ORT_MAKE_STATUS(ONNXRUNTIME, EP_FAIL,
                                   "TensorRT EP could not create timing cache: " + timing_cache_path);
          }
          trt_config->setTimingCache(*timing_cache, force_timing_cache_match_);
          if (detailed_build_log_) {
            LOGS_DEFAULT(VERBOSE) << "[TensorRT EP] Deserialized timing cache from " + timing_cache_path;
          }
        }

        // Build engine
        std::unique_ptr<nvinfer1::IHostMemory> serialized_engine;
        {
          auto lock = GetApiLock();
          std::chrono::steady_clock::time_point engine_build_start;
          if (detailed_build_log_) {
            engine_build_start = std::chrono::steady_clock::now();
          }
          serialized_engine = std::unique_ptr<nvinfer1::IHostMemory>(
              trt_builder->buildSerializedNetwork(*trt_state->network->get(), *trt_config));
          if (!serialized_engine) {
            return ORT_MAKE_STATUS(ONNXRUNTIME, EP_FAIL, "TensorRT EP failed to create engine from network.");
          }
          *(trt_state->engine) = std::unique_ptr<nvinfer1::ICudaEngine>(
              trt_state->runtime->deserializeCudaEngine(serialized_engine->data(), serialized_engine->size()));
          if (!(*(trt_state->engine))) {
            return ORT_MAKE_STATUS(ONNXRUNTIME, EP_FAIL, "TensorRT EP failed to deserialize engine.");
          }
          if (detailed_build_log_) {
            auto engine_build_stop = std::chrono::steady_clock::now();
            LOGS_DEFAULT(INFO) << "TensorRT engine build for " << trt_state->trt_node_name_with_precision << " took: " << std::chrono::duration_cast<std::chrono::milliseconds>(engine_build_stop - engine_build_start).count() << "ms" << std::endl;
          }
        }
        if (!(*(trt_state->engine))) {
          return ORT_MAKE_STATUS(ONNXRUNTIME, EP_FAIL, "TensorRT EP Failed to Build Engine.");
        }
        trt_engine = trt_state->engine->get();
        if (trt_state->engine_cache_enable) {
          // Serialize engine profile
          SerializeProfileV2(profile_cache_path, shape_ranges);
          LOGS_DEFAULT(VERBOSE) << "[TensorRT EP] Serialized " + profile_cache_path;

          // Serialize engine
          if (trt_state->engine_decryption_enable) {
            // Encrypt engine. The library is not always deployed with the encrypt function, so check if it is available first.
            if (trt_state->engine_encryption != nullptr) {
              if (!trt_state->engine_encryption(encrypted_engine_cache_path.c_str(), reinterpret_cast<char*>(serialized_engine->data()), serialized_engine->size())) {
                return ORT_MAKE_STATUS(ONNXRUNTIME, EP_FAIL,
                                       "TensorRT EP could not call engine encryption function encrypt");
              }
              LOGS_DEFAULT(VERBOSE) << "[TensorRT EP] Serialized and encrypted engine " + encrypted_engine_cache_path;
            } else {
              LOGS_DEFAULT(WARNING) << "[TensorRT EP] Engine cache encryption function is not found. No cache is written to disk";
            }
          } else {
            std::ofstream file(engine_cache_path, std::ios::binary | std::ios::out);
            file.write(reinterpret_cast<char*>(serialized_engine->data()), serialized_engine->size());
            LOGS_DEFAULT(VERBOSE) << "[TensorRT EP] Serialized " + engine_cache_path;
          }
        }

        // serialize and save timing cache
        if (trt_state->timing_cache_enable) {
          auto timing_cache = trt_config->getTimingCache();
          std::unique_ptr<nvinfer1::IHostMemory> timingCacheHostData{timing_cache->serialize()};
          if (timingCacheHostData == nullptr) {
            return ORT_MAKE_STATUS(ONNXRUNTIME, EP_FAIL,
                                   "TensorRT EP could not serialize timing cache: " + timing_cache_path);
          }
          saveTimingCacheFile(timing_cache_path, timingCacheHostData.get());
          if (detailed_build_log_) {
            LOGS_DEFAULT(VERBOSE) << "[TensorRT EP] Serialized timing cache " + timing_cache_path;
          }
        }
        context_update = true;
      }

      if (context_update) {
        if (trt_state->context_memory_sharing_enable) {
          *(trt_state->context) = std::unique_ptr<nvinfer1::IExecutionContext>(
              trt_state->engine->get()->createExecutionContextWithoutDeviceMemory());
        } else {
          *(trt_state->context) = std::unique_ptr<nvinfer1::IExecutionContext>(
              trt_state->engine->get()->createExecutionContext());
        }
        if (!(*(trt_state->context))) {
          return ORT_MAKE_STATUS(ONNXRUNTIME, EP_FAIL, "TensorRT EP failed to create context.");
        }
        trt_context = trt_state->context->get();
      }

      // Get input and output binding names
      int total_bindings = trt_engine->getNbIOTensors();
      std::vector<char const*> input_binding_names, output_binding_names;
      for (int i = 0, end = total_bindings; i < end; ++i) {
        auto const& name = trt_engine->getIOTensorName(i);
        auto const& mode = trt_engine->getTensorIOMode(name);
        if (mode == nvinfer1::TensorIOMode::kINPUT) {
          input_binding_names.push_back(name);
        } else {
          output_binding_names.push_back(name);
        }
      }

      /*
       * Set input shapes and bind input buffers
       */
      std::vector<IAllocatorUniquePtr<void>> scratch_buffers;
      for (size_t i = 0, end = input_binding_names.size(); i < end; ++i) {
        char const* input_name = input_binding_names[i];

        size_t input_index = 0;
        const auto iter = input_indexes.find(input_name);
        if (iter != input_indexes.end()) {
          input_index = iter->second;
        }
        auto input_tensor = ctx.GetInput(input_index);
        auto tensor_info = input_tensor.GetTensorTypeAndShapeInfo();
        const auto tensor_shapes = tensor_info.GetShape();

        if (input_names.count(input_name) == 1) {
          if (trt_engine->isShapeInferenceIO(input_name)) {
            // Bind input tensor which is shape tensor
            if (!trt_context->setTensorAddress(input_name, &tensor_shape_values[input_name][0])) {
              std::string error_input_name = input_name;
              ORT_THROW_IF_ERROR(ORT_MAKE_STATUS(ONNXRUNTIME, EP_FAIL,
                                                 "TensorRT EP failed to call nvinfer1::IExecutionContext::setTensorAddress() for shape input '" + error_input_name + "'"));
            }
          } else {
            // Set shape for input tensor which is execution tensor
            nvinfer1::Dims dims = trt_context->getTensorShape(input_name);
            int nb_dims = dims.nbDims;
            for (int j = 0, end = nb_dims; j < end; ++j) {
              dims.d[j] = static_cast<int32_t>(tensor_shapes[j]);
            }
            if (!trt_context->setInputShape(input_name, dims)) {
              std::string error_input_name = input_name;
              ORT_THROW_IF_ERROR(ORT_MAKE_STATUS(ONNXRUNTIME, EP_FAIL,
                                                 "TensorRT EP failed to call nvinfer1::IExecutionContext::setInputShape() for input '" + error_input_name + "'"));
            }
            // Bind input buffers
            const auto input_type = tensor_info.GetElementType();
            void* data = nullptr;
            switch (input_type) {
              case ONNX_TENSOR_ELEMENT_DATA_TYPE_FLOAT: {
                auto input_tensor_ptr = input_tensor.GetTensorData<float>();
                if (input_tensor_ptr == nullptr) {
                  scratch_buffers.push_back(IAllocator::MakeUniquePtrFromOrtAllocator<void>(alloc, sizeof(float)));
                  data = scratch_buffers.back().get();
                } else {
                  data = const_cast<float*>(input_tensor_ptr);
                }
                break;
              }
              case ONNX_TENSOR_ELEMENT_DATA_TYPE_FLOAT16: {
                auto input_tensor_ptr = input_tensor.GetTensorData<uint16_t>();
                if (input_tensor_ptr == nullptr) {
                  scratch_buffers.push_back(IAllocator::MakeUniquePtrFromOrtAllocator<void>(alloc, sizeof(uint16_t)));
                  data = scratch_buffers.back().get();
                } else {
                  data = const_cast<uint16_t*>(input_tensor_ptr);
                }
                break;
              }
              case ONNX_TENSOR_ELEMENT_DATA_TYPE_BOOL: {
                auto input_tensor_ptr = input_tensor.GetTensorData<bool>();
                if (input_tensor_ptr == nullptr) {
                  scratch_buffers.push_back(IAllocator::MakeUniquePtrFromOrtAllocator<void>(alloc, sizeof(bool)));
                  data = scratch_buffers.back().get();
                } else {
                  data = const_cast<bool*>(input_tensor_ptr);
                }
                break;
              }
              case ONNX_TENSOR_ELEMENT_DATA_TYPE_INT8: {
                auto input_tensor_ptr = input_tensor.GetTensorData<int8_t>();
                if (input_tensor_ptr == nullptr) {
                  scratch_buffers.push_back(IAllocator::MakeUniquePtrFromOrtAllocator<void>(alloc, sizeof(int8_t)));
                  data = scratch_buffers.back().get();
                } else {
                  data = const_cast<int8_t*>(input_tensor_ptr);
                }
                break;
              }
              case ONNX_TENSOR_ELEMENT_DATA_TYPE_UINT8: {
                auto input_tensor_ptr = input_tensor.GetTensorData<uint8_t>();
                if (input_tensor_ptr == nullptr) {
                  scratch_buffers.push_back(IAllocator::MakeUniquePtrFromOrtAllocator<void>(alloc, sizeof(uint8_t)));
                  data = scratch_buffers.back().get();
                } else {
                  data = const_cast<uint8_t*>(input_tensor_ptr);
                }
                break;
              }
              case ONNX_TENSOR_ELEMENT_DATA_TYPE_INT32: {
                auto input_tensor_ptr = input_tensor.GetTensorData<int32_t>();
                if (input_tensor_ptr == nullptr) {
                  scratch_buffers.push_back(IAllocator::MakeUniquePtrFromOrtAllocator<void>(alloc, sizeof(int32_t)));
                  data = scratch_buffers.back().get();
                } else {
                  data = const_cast<int32_t*>(input_tensor_ptr);
                }
                break;
              }
              case ONNX_TENSOR_ELEMENT_DATA_TYPE_INT64: {
                // Cast INT64 input to INT32 because TensorRT doesn't fully support INT64
                auto input_tensor_ptr = input_tensor.GetTensorData<int64_t>();
                if (input_tensor_ptr == nullptr) {
                  scratch_buffers.push_back(IAllocator::MakeUniquePtrFromOrtAllocator<void>(alloc, sizeof(int32_t)));
                  data = scratch_buffers.back().get();
                } else {
                  SafeInt<int> input_dim_size = 1;
                  for (int j = 0, end = nb_dims; j < end; ++j) {
                    if (tensor_shapes[j] == 0) {
                      input_dim_size = 1;
                      break;
                    } else {
                      input_dim_size *= tensor_shapes[j];
                    }
                  }
                  scratch_buffers.push_back(IAllocator::MakeUniquePtrFromOrtAllocator<void>(alloc, input_dim_size * sizeof(int32_t)));
                  data = scratch_buffers.back().get();
                  cuda::Impl_Cast<int64_t, int32_t>(stream, input_tensor_ptr, reinterpret_cast<int32_t*>(data), input_dim_size);
                }
                break;
              }
              case ONNX_TENSOR_ELEMENT_DATA_TYPE_DOUBLE: {
                // Cast DOUBLE input to FLOAT because TensorRT doesn't fully support INT64
                auto input_tensor_ptr = input_tensor.GetTensorData<double>();
                if (input_tensor_ptr == nullptr) {
                  scratch_buffers.push_back(IAllocator::MakeUniquePtrFromOrtAllocator<void>(alloc, sizeof(float)));
                  data = scratch_buffers.back().get();
                } else {
                  SafeInt<int> input_dim_size = 1;
                  for (int j = 0, end = nb_dims; j < end; ++j) {
                    if (tensor_shapes[j] == 0) {
                      input_dim_size = 1;
                      break;
                    } else {
                      input_dim_size *= tensor_shapes[j];
                    }
                  }
                  scratch_buffers.push_back(IAllocator::MakeUniquePtrFromOrtAllocator<void>(alloc, input_dim_size * sizeof(float)));
                  data = scratch_buffers.back().get();
                  cuda::Impl_Cast<double, float>(stream, input_tensor_ptr, reinterpret_cast<float*>(data), input_dim_size);
                }
                break;
              }
              default: {
                return ORT_MAKE_STATUS(ONNXRUNTIME, EP_FAIL,
                                       "TensorRT EP input onnx tensor data type: " + std::to_string(input_type) + " not supported.");
              }
            }
            trt_context->setTensorAddress(input_name, data);
          }
        }
      }

      /*
       * Set output shapes and bind output buffers
       */
      std::unordered_map<char const*, void*> buffers;
      buffers.reserve(num_outputs);     
      using OutputOrtValue = Ort::UnownedValue;
      std::unordered_map<size_t, OutputOrtValue> output_tensors;
      output_tensors.reserve(num_outputs);
      std::unordered_map<size_t, int> output_dim_sizes;
      output_dim_sizes.reserve(num_outputs);
      std::unordered_set<char const*> dds_output_set;

      for (size_t i = 0, end = output_binding_names.size(); i < end; ++i) {
        char const* output_name = output_binding_names[i];

        size_t output_index = 0;
        const auto& index_iter = output_indexes.find(output_name);
        if (index_iter != output_indexes.end()) {
          output_index = index_iter->second;
        }

        // Get output shape
        nvinfer1::Dims dims = trt_context->getTensorShape(output_name);
        int nb_dims = dims.nbDims;
        bool is_dds_output = false;
        std::vector<int64_t> output_shapes(nb_dims);
        for (int j = 0, end = nb_dims; j < end; ++j) {
          // data-dependent shape
          if (dims.d[j] == -1) {
            is_dds_output = true;
            dds_output_set.emplace(output_name);
            break;
          }
          output_shapes[j] = dims.d[j];
        }

        size_t output_type = 0;
        const auto type_iter = output_types.find(output_name);
        if (type_iter != output_types.end()) {
          output_type = type_iter->second;
        }

        // If the output tensor has data-dependent shape, TRT EP will provide an IOutputAllocator for enqueueV3 to dynamically allocate memory buffer.
        // Once enqueueV3 returns, TRT EP will then bind the output allocation to ORT kernel context output. 
        // (Please note that we take strategy A mentioned in https://docs.nvidia.com/deeplearning/tensorrt/developer-guide/index.html#dynamic-shaped-output,
        //  which we defer allocation until the size is known and don't call IExecution::setTensorAddress)    
        //  
        // Otherwise, if the shape of the output tensor is known prioir to the runtime, ORT will pre-allocate memory buffer for the output tensor for enqueueV3.
        if (is_dds_output) {
          if (dds_output_allocator_map.find(output_name) == dds_output_allocator_map.end()) {
            auto allocator = new OutputAllocator(alloc);
            trt_context->setOutputAllocator(output_name, allocator);
            dds_output_allocator_map[output_name] = allocator;
          }
        } else {
          output_tensors[i] = ctx.GetOutput(output_index, output_shapes);
          auto& output_tensor = output_tensors[i];
          switch (output_type) {
            case ONNX_TENSOR_ELEMENT_DATA_TYPE_FLOAT: {
              auto output_tensor_ptr = output_tensor.GetTensorMutableData<float>();
              if (output_tensor_ptr == nullptr) {
                scratch_buffers.push_back(IAllocator::MakeUniquePtrFromOrtAllocator<void>(alloc, sizeof(float)));
                buffers[output_name] = scratch_buffers.back().get();
              } else {
                buffers[output_name] = output_tensor_ptr;
              }
              break;
            }
            case ONNX_TENSOR_ELEMENT_DATA_TYPE_FLOAT16: {
              auto output_tensor_ptr = output_tensor.GetTensorMutableData<uint16_t>();
              if (output_tensor_ptr == nullptr) {
                scratch_buffers.push_back(IAllocator::MakeUniquePtrFromOrtAllocator<void>(alloc, sizeof(uint16_t)));
                buffers[output_name] = scratch_buffers.back().get();
              } else {
                buffers[output_name] = output_tensor_ptr;
              }
              break;
            }
            case ONNX_TENSOR_ELEMENT_DATA_TYPE_BOOL: {
              auto output_tensor_ptr = output_tensor.GetTensorMutableData<bool>();
              if (output_tensor_ptr == nullptr) {
                scratch_buffers.push_back(IAllocator::MakeUniquePtrFromOrtAllocator<void>(alloc, sizeof(bool)));
                buffers[output_name] = scratch_buffers.back().get();
              } else {
                buffers[output_name] = output_tensor_ptr;
              }
              break;
            }
            case ONNX_TENSOR_ELEMENT_DATA_TYPE_INT8: {
              auto output_tensor_ptr = output_tensor.GetTensorMutableData<int8_t>();
              if (output_tensor_ptr == nullptr) {
                scratch_buffers.push_back(IAllocator::MakeUniquePtrFromOrtAllocator<void>(alloc, sizeof(int8_t)));
                buffers[output_name] = scratch_buffers.back().get();
              } else {
                buffers[output_name] = output_tensor_ptr;
              }
              break;
            }
            case ONNX_TENSOR_ELEMENT_DATA_TYPE_UINT8: {
              auto output_tensor_ptr = output_tensor.GetTensorMutableData<uint8_t>();
              if (output_tensor_ptr == nullptr) {
                scratch_buffers.push_back(IAllocator::MakeUniquePtrFromOrtAllocator<void>(alloc, sizeof(uint8_t)));
                buffers[output_name] = scratch_buffers.back().get();
              } else {
                buffers[output_name] = output_tensor_ptr;
              }
              break;
            }
            case ONNX_TENSOR_ELEMENT_DATA_TYPE_INT32: {
              auto output_tensor_ptr = output_tensor.GetTensorMutableData<int32_t>();
              if (output_tensor_ptr == nullptr) {
                scratch_buffers.push_back(IAllocator::MakeUniquePtrFromOrtAllocator<void>(alloc, sizeof(int32_t)));
                buffers[output_name] = scratch_buffers.back().get();
              } else {
                buffers[output_name] = output_tensor_ptr;
              }
              break;
            }
            case ONNX_TENSOR_ELEMENT_DATA_TYPE_INT64: {
              // Allocate INT32 CUDA memory for INT64 output type because TensorRT doesn't fully support INT64
              auto output_tensor_ptr = output_tensor.GetTensorMutableData<int64_t>();
              if (output_tensor_ptr == nullptr) {
                scratch_buffers.push_back(IAllocator::MakeUniquePtrFromOrtAllocator<void>(alloc, sizeof(int32_t)));
                buffers[output_name] = scratch_buffers.back().get();
                output_dim_sizes[i] = 1;
              } else {
                SafeInt<int> output_dim_size(1);
                for (int j = 0, end = nb_dims; j < end; ++j) {
                  if (dims.d[j] == 0) {
                    output_dim_size = 1;
                    break;
                  } else {
                    output_dim_size *= dims.d[j];
                  }
                }
                scratch_buffers.push_back(IAllocator::MakeUniquePtrFromOrtAllocator<void>(alloc, output_dim_size * sizeof(int32_t)));
                buffers[output_name] = scratch_buffers.back().get();
                output_dim_sizes[i] = output_dim_size;
              }
              break;
            }
            case ONNX_TENSOR_ELEMENT_DATA_TYPE_DOUBLE: {
              // Allocate FLOAT CUDA memory for DOUBLE output type because TensorRT doesn't fully support DOUBLE
              auto output_tensor_ptr = output_tensor.GetTensorMutableData<double>();
              if (output_tensor_ptr == nullptr) {
                scratch_buffers.push_back(IAllocator::MakeUniquePtrFromOrtAllocator<void>(alloc, sizeof(float)));
                buffers[output_name] = scratch_buffers.back().get();
              } else {
                SafeInt<int> output_dim_size(1);
                for (int j = 0, end = nb_dims; j < end; ++j) {
                  if (dims.d[j] == 0) {
                    output_dim_size = 1;
                    break;
                  } else {
                    output_dim_size *= dims.d[j];
                  }
                }
                scratch_buffers.push_back(IAllocator::MakeUniquePtrFromOrtAllocator<void>(alloc, output_dim_size * sizeof(float)));
                buffers[output_name] = scratch_buffers.back().get();
                output_dim_sizes[i] = output_dim_size;
              }
              break;
            }
            default: {
              return ORT_MAKE_STATUS(ONNXRUNTIME, EP_FAIL,
                                     "TensorRT EP output tensor data type: " + std::to_string(output_type) + " not supported.");
            }
          }
          trt_context->setTensorAddress(output_name, buffers[output_name]);
        }
      }

      // Set execution context memory
      if (trt_state->context_memory_sharing_enable) {
        size_t mem_size = trt_engine->getDeviceMemorySize();
        if (mem_size > *max_context_mem_size_ptr) {
          *max_context_mem_size_ptr = mem_size;
        }
        trt_context->setDeviceMemory(IAllocator::MakeUniquePtrFromOrtAllocator<void>(alloc, *max_context_mem_size_ptr).get());
      }

      // Start CUDA graph capture.
      // Note: The reason we don't put graph capture in OnRunStart() like CUDA EP does is because
      // current ORT TRT doesn't get cuda stream until compute time and graph capture requires cuda stream.
      if (cuda_graph_enable_ && IsGraphCaptureAllowed() && !IsGraphCaptured()) {
        LOGS_DEFAULT(INFO) << "Capturing the cuda graph for this model";
        cuda_graph_.SetStream(stream);
        CaptureBegin();
      }

      // Run TRT inference
      if (!trt_context->enqueueV3(stream)) {
        return ORT_MAKE_STATUS(ONNXRUNTIME, FAIL, "TensorRT EP execution context enqueue failed.");
      }

<<<<<<< HEAD
      // Assign TRT output back to ORT output
      // (1) Cast TRT INT32 output to ORT INT64 output and TRT double output to float output
      // (2) Bind TensorRT DDS output to ORT kernel context output. (It needs to wait until enqueueV3 is finished)
      if (dds_output_set.size() > 0) {
        CUDA_RETURN_IF_ERROR(cudaStreamSynchronize(stream));
      }
=======
      if (sync_stream_after_enqueue) {
        cudaStreamSynchronize(stream);
      }

      // Cast INT64 input to INT32 because TensorRT doesn't fully support INT64
>>>>>>> f0d5ea59
      for (size_t i = 0, end = output_binding_names.size(); i < end; ++i) {
        char const* output_name = output_binding_names[i];

        size_t output_type = 0;
        const auto& iter = output_types.find(output_name);
        if (iter != output_types.end()) {
          output_type = iter->second;
        }

        if (dds_output_set.find(output_name) != dds_output_set.end()) {
          auto allocator = dds_output_allocator_map[output_name];
          auto& shape = allocator->getOutputShape();
          OrtValue* out = nullptr;
          size_t output_index = 0;
          const auto& index_iter = output_indexes.find(output_name);
          if (index_iter != output_indexes.end()) {
            output_index = index_iter->second;
          }

          switch (output_type) {
            case ONNX_TENSOR_ELEMENT_DATA_TYPE_FLOAT: {
              Ort::ThrowOnError(Ort::GetApi().CreateTensorWithDataAsOrtValue(&mem_info, allocator->getBuffer(), allocator->getSize(),
                                                                             shape.data(), shape.size(), Ort::TypeToTensorType<float>::type, &out));
              break;
            }
            case ONNX_TENSOR_ELEMENT_DATA_TYPE_FLOAT16: {
              Ort::ThrowOnError(Ort::GetApi().CreateTensorWithDataAsOrtValue(&mem_info, allocator->getBuffer(), allocator->getSize(),
                                                                             shape.data(), shape.size(), Ort::TypeToTensorType<uint16_t>::type, &out));
              break;
            }
            case ONNX_TENSOR_ELEMENT_DATA_TYPE_BOOL: {
              Ort::ThrowOnError(Ort::GetApi().CreateTensorWithDataAsOrtValue(&mem_info, allocator->getBuffer(), allocator->getSize(),
                                                                             shape.data(), shape.size(), Ort::TypeToTensorType<bool>::type, &out));
              break;
            }
            case ONNX_TENSOR_ELEMENT_DATA_TYPE_INT8: {
              Ort::ThrowOnError(Ort::GetApi().CreateTensorWithDataAsOrtValue(&mem_info, allocator->getBuffer(), allocator->getSize(),
                                                                             shape.data(), shape.size(), Ort::TypeToTensorType<int8_t>::type, &out));
              break;
            }
            case ONNX_TENSOR_ELEMENT_DATA_TYPE_UINT8: {
              Ort::ThrowOnError(Ort::GetApi().CreateTensorWithDataAsOrtValue(&mem_info, allocator->getBuffer(), allocator->getSize(),
                                                                             shape.data(), shape.size(), Ort::TypeToTensorType<uint8_t>::type, &out));
              break;
            }
            case ONNX_TENSOR_ELEMENT_DATA_TYPE_INT32: {
              Ort::ThrowOnError(Ort::GetApi().CreateTensorWithDataAsOrtValue(&mem_info, allocator->getBuffer(), allocator->getSize(),
                                                                             shape.data(), shape.size(), Ort::TypeToTensorType<int32_t>::type, &out));
              break;
            }
            case ONNX_TENSOR_ELEMENT_DATA_TYPE_INT64: {
              Ort::ThrowOnError(Ort::GetApi().CreateTensorWithDataAsOrtValue(&mem_info, allocator->getBuffer(), allocator->getSize(),
                                                                             shape.data(), shape.size(), Ort::TypeToTensorType<int64_t>::type, &out));
              break;
            }
            case ONNX_TENSOR_ELEMENT_DATA_TYPE_DOUBLE: {
              Ort::ThrowOnError(Ort::GetApi().CreateTensorWithDataAsOrtValue(&mem_info, allocator->getBuffer(), allocator->getSize(),
                                                                             shape.data(), shape.size(), Ort::TypeToTensorType<double>::type, &out));
              break;
            }
            default: {
              return ORT_MAKE_STATUS(ONNXRUNTIME, EP_FAIL,
                                     "TensorRT EP output tensor data type: " + std::to_string(output_type) + " not supported.");
            }
          }
          ctx.SetOutput(output_index, *out);
        }

        auto& output_tensor = output_tensors[i];
        if (output_type == ONNX_TENSOR_ELEMENT_DATA_TYPE_INT64) {
          auto output_tensor_ptr = output_tensor.GetTensorMutableData<int64_t>();
          if (output_tensor_ptr != nullptr) {
            cuda::Impl_Cast<int32_t, int64_t>(stream, reinterpret_cast<int32_t*>(buffers[output_name]), output_tensor_ptr, output_dim_sizes[i]);
          }
        } else if (output_type == ONNX_TENSOR_ELEMENT_DATA_TYPE_DOUBLE) {
          auto output_tensor_ptr = output_tensor.GetTensorMutableData<double>();
          if (output_tensor_ptr != nullptr) {
            cuda::Impl_Cast<float, double>(stream, reinterpret_cast<float*>(buffers[output_name]), output_tensor_ptr, output_dim_sizes[i]);
          }
        }
      }

      // End CUDA graph capture.
      // Note: One reason we don't put end of graph capture in OnRunEnd() like CUDA EP does is because of cuda stream mentioned in graph capture
      // above, another reason is because OnRunEnd() is not synchronized with OnRunStart() and ExecuteGraph() per inference_session.cc.
      // It's safe to start/end CUDA graph capture in compute_func() here since cuda graph object is maintained by a per thread basis.
      if (cuda_graph_enable_ && !IsGraphCaptured()) {
        if (IsGraphCaptureAllowed()) {
          CaptureEnd();
          // CUDA work issued to a capturing stream doesn’t actually run on the GPU,
          // so run the captured graph here to actually execute the work.
          ORT_RETURN_IF_ERROR(ReplayGraph());
        } else {
          IncrementRegularRunCountBeforeGraphCapture();
        }
      }

      return Status::OK();
    };

    node_compute_funcs.push_back(compute_info);
  }
  return Status::OK();
}

void TensorrtExecutionProvider::RegisterStreamHandlers(IStreamCommandHandleRegistry& stream_handle_registry, AllocatorMap& allocators) const {
  auto allocator = allocators[GetOrtDeviceByMemType(OrtMemTypeCPU)];
  RegisterCudaStreamHandles(stream_handle_registry,
                            OrtDevice::GPU,
                            allocator,
                            true /* release_cpu_buffer_on_cuda_stream */,
                            stream_,
                            external_stream_ /* use_existing_stream */,
                            external_cudnn_handle_,
                            external_cublas_handle_);
}

OrtDevice TensorrtExecutionProvider::GetOrtDeviceByMemType(OrtMemType mem_type) const {
  if (mem_type == OrtMemTypeCPUInput) return OrtDevice();
  if (mem_type == OrtMemTypeCPUOutput) return OrtDevice(OrtDevice::CPU, OrtDevice::MemType::CUDA_PINNED, 0 /*CPU device id always be 0*/);
  return default_device_;
}

}  // namespace onnxruntime<|MERGE_RESOLUTION|>--- conflicted
+++ resolved
@@ -2392,11 +2392,7 @@
       *p = {context->allocate_func, context->release_func, context->allocator_handle, context->node_name,
             &parsers_[context->node_name], &engines_[context->node_name], &contexts_[context->node_name], &builders_[context->node_name],
             &networks_[context->node_name], input_info_[context->node_name], output_info_[context->node_name],
-<<<<<<< HEAD
-            input_shape_ranges_[context->node_name], dds_output_allocator_map_[context->node_name], &tensorrt_mu_, fp16_enable_, int8_enable_, int8_calibration_cache_available_,
-=======
-            input_shape_ranges_[context->node_name], sync_stream_after_enqueue_, &tensorrt_mu_, fp16_enable_, int8_enable_, int8_calibration_cache_available_,
->>>>>>> f0d5ea59
+            input_shape_ranges_[context->node_name], sync_stream_after_enqueue_, dds_output_allocator_map_[context->node_name], &tensorrt_mu_, fp16_enable_, int8_enable_, int8_calibration_cache_available_,
             dla_enable_, dla_core_, &max_workspace_size_, trt_node_name_with_precision, engine_cache_enable_, cache_path_,
             runtime_.get(), profiles_[context->node_name], context_memory_sharing_enable_, &max_ctx_mem_size_,
             dynamic_range_map, engine_decryption_enable_, engine_decryption_, engine_encryption_, timing_cache_enable_,
@@ -3071,21 +3067,17 @@
       if (!trt_context->enqueueV3(stream)) {
         return ORT_MAKE_STATUS(ONNXRUNTIME, FAIL, "TensorRT EP execution context enqueue failed.");
       }
-
-<<<<<<< HEAD
+      
+      if (sync_stream_after_enqueue) {
+        cudaStreamSynchronize(stream);
+      }
+
       // Assign TRT output back to ORT output
       // (1) Cast TRT INT32 output to ORT INT64 output and TRT double output to float output
       // (2) Bind TensorRT DDS output to ORT kernel context output. (It needs to wait until enqueueV3 is finished)
       if (dds_output_set.size() > 0) {
         CUDA_RETURN_IF_ERROR(cudaStreamSynchronize(stream));
       }
-=======
-      if (sync_stream_after_enqueue) {
-        cudaStreamSynchronize(stream);
-      }
-
-      // Cast INT64 input to INT32 because TensorRT doesn't fully support INT64
->>>>>>> f0d5ea59
       for (size_t i = 0, end = output_binding_names.size(); i < end; ++i) {
         char const* output_name = output_binding_names[i];
 

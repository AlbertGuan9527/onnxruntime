--- conflicted
+++ resolved
@@ -51,15 +51,13 @@
   const SessionState* session_state;
   ExecutionFrame* frame;
   const logging::Logger* logger;
-<<<<<<< HEAD
-  std::unique_ptr<Notification[]> notifications;
-  std::vector<ReleaseNotificationFn> notification_release_fns;
+  //std::unique_ptr<Notification[]> notifications;
+  //std::vector<ReleaseNotificationFn> notification_release_fns;
+  //std::unordered_map<NodeIndex, std::vector<OrtValueIndex>> release_plan;
   //ReleasePlan release_plan;
+  const logging::Logger* logger;
+  std::vector<std::unique_ptr<synchronize::Notification>> notifications;
   std::unordered_map<NodeIndex, std::vector<OrtValueIndex>> release_plan;
-=======
-  std::vector<std::unique_ptr<synchronize::Notification>> notifications;
-  ReleasePlan release_plan;
->>>>>>> 337ef4ec
 
   ExecutionContext(const SessionState& sess_state,
                    ExecutionFrame* execution_frame,
@@ -77,14 +75,6 @@
   ~ExecutionContext() {
   }
 
- /* void RecycleNodeInputs(onnxruntime::NodeIndex node_index) {
-    for (auto& i : release_plan.node_ref_count_map[node_index]) {
-      if (--release_plan.ref_counts[i] == 0) {
-        ORT_THROW_IF_ERROR(frame->ReleaseMLValue(i));
-        LOGS(*logger, INFO) << "value " << i << " released";
-      }
-    }
-  }*/
   void RecycleNodeInputs(onnxruntime::NodeIndex node_index) {
     if (release_plan.find(node_index) != release_plan.end()) {
       for (auto value_index : release_plan[node_index]) {

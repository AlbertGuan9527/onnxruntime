// Copyright (c) Microsoft Corporation. All rights reserved.
// Licensed under the MIT License.

#include "core/framework/allocation_planner.h"
#include <list>
#include <unordered_map>
#include <algorithm>
#include <sstream>
#include <ctime>
#include <iomanip>
#include "core/common/exceptions.h"
#include "core/common/inlined_containers.h"
#include "core/platform/env.h"
#include "core/framework/data_types.h"
#include "core/framework/execution_context.h"
#include "core/framework/kernel_def_builder.h"
#include "core/framework/mldata_type_utils.h"
#include "core/framework/op_kernel.h"
#include "core/framework/session_state.h"
#include "core/framework/tensorprotoutils.h"
#include "core/framework/utils.h"
#include "core/framework/op_kernel_context_internal.h"
#include "core/framework/sequential_executor.h"

using namespace onnxruntime::common;
using namespace ONNX_NAMESPACE;
namespace onnxruntime {

namespace NestedSubgraphInfoDetails {

// Used to compose a unique key to identify a nested subgraph
// relative to a current graph level (which in turn is identified using a "base")
std::string ComposeNestedSubgraphInfoKeyHelper(const std::string& base,
                                               size_t graph_depth,
                                               NodeIndex node_index,
                                               const std::string& attr_name) {
  std::ostringstream ss;

  // key = base + graph depth + current graph node index + attr name corresponding to the subgraph
  ss << base;
  ss << graph_depth;
  ss << node_index;
  ss << attr_name;

  return ss.str();
}

}  // namespace NestedSubgraphInfoDetails

std::ostream& operator<<(std::ostream& out, AllocKind alloc_kind) {
  switch (alloc_kind) {
    case AllocKind::kAllocate:
      out << "Allocate";
      break;
    case AllocKind::kAllocateStatically:
      out << "AllocateStatically";
      break;
    case AllocKind::kPreExisting:
      out << "PreExisting";
      break;
    case AllocKind::kReuse:
      out << "Reuse";
      break;
    case AllocKind::kAllocateOutput:
      out << "AllocateOutput";
      break;
    case AllocKind::kShare:
      out << "Share";
      break;
    case AllocKind::kAllocatedExternally:
      out << "AllocatedExternally";
      break;
    case AllocKind::kNotSet:
      out << "NotSet";
      break;
  }
  return out;
}

// Output details of an execution plan:
std::ostream& operator<<(std::ostream& out, std::pair<const SequentialExecutionPlan*, const SessionState*> planinfo) {
  const SequentialExecutionPlan& plan = *planinfo.first;
  const SessionState& session_state = *planinfo.second;
//  auto& graph = session_state.GetGraphViewer();
  std::unordered_map<int, std::string> index_to_name;

  out << "Allocation Plan:\n";
  out << "(ort_value_idx) output_name : <allocation plan>\n";
  auto plan_size = plan.allocation_plan.size();

  for (auto& name_index : session_state.GetOrtValueNameIdxMap()) {
    auto index = name_index.second;
    index_to_name[index] = name_index.first;
    out << "(" << index << ") " << name_index.first << " : ";
    if (0 <= index && static_cast<size_t>(index) < plan_size) {
      auto& elt_plan = plan.allocation_plan[index];
      out << elt_plan.alloc_kind;
      if (elt_plan.alloc_kind == AllocKind::kReuse) out << " " << elt_plan.reused_buffer;

      auto& loc = elt_plan.location;
      out << ", " << loc.ToString();
    } else {
      out << "Index out-of-range!";
    }

    out << std::endl;
  }

  out << "\nExecution Plan:\n";
  for (size_t i = 0; i < plan.execution_plan.size(); ++i) {
    auto& execution_plan = plan.execution_plan[i];
    out << " Start logic stream : " << i << "on execution provider: " << execution_plan->ep_->Type() << std::endl;
    for (auto& step : execution_plan->steps_) {
      out << step->Dump() << std::endl;
    }
    out << "End logic stream : " << i << std::endl;
  }

  return out;
}

static const KernelCreateInfo& GetKernelCreateInfo(
    const KernelCreateInfoMap& kernel_create_info_map,
    NodeIndex node_index) {
  auto entry = kernel_create_info_map.find(node_index);
  ORT_ENFORCE(entry != kernel_create_info_map.cend(),
              "SessionState should have saved the KernelCreateInfo prior to this running. NodeIndex:", node_index);

  return *entry->second;
}

class BarrierStep : public SequentialExecutionPlan::ExecutionStep {
public:
  BarrierStep(size_t id) : SequentialExecutionPlan::ExecutionStep(),
      barrier_id{id},
      func_([](size_t barrier_idx, void* ctx, size_t /*stream_idx*/, bool& continue_flag) {
        ExecutionContext* execution_context = reinterpret_cast<ExecutionContext*>(ctx);
        continue_flag = execution_context->DecCountDownBarrier(barrier_idx);
        return Status::OK();
      }) {
  }

  StepCommandFn GetStepFun() override {
    return std::bind(func_, barrier_id, std::placeholders::_1, std::placeholders::_2, std::placeholders::_3);
  }

  std::string Dump() const override {
    std::stringstream ss;
    ss << "Set a barrier with id: " << barrier_id << ", count: " << 2 << ". ";
    return ss.str();
  }

private:
 size_t barrier_id{0};
 std::function<Status(size_t barrier_idx, void* ctx, size_t stream_idx, bool& continue_flag)> func_;
};

class WaitOnEPStep : public SequentialExecutionPlan::ExecutionStep {
 public:
  WaitOnEPStep(WaitNotificationFn handle, NotificationIndex idx) : SequentialExecutionPlan::ExecutionStep(),
                                                                   wait_handle(handle),
                                                                   notification_idx(idx),
                                                                   func_(
                                                                       [](WaitNotificationFn wait_handle,
                                                                          NotificationIndex notification_idx,
                                                                          void* ctx, size_t stream_idx, bool& continue_flag) {
                                                                         ExecutionContext* execution_context = reinterpret_cast<ExecutionContext*>(ctx);
                                                                         wait_handle(*execution_context->GetDeviceStream(stream_idx), *execution_context->GetNotification(notification_idx));
                                                                         // update streams clock status
                                                                         if (execution_context->GetDeviceStream(stream_idx)) {
                                                                           execution_context->GetDeviceStream(stream_idx)->UpdateStreamClock(execution_context->GetNotification(notification_idx)->stream_clock_);
                                                                         }
                                                                         LOGS(execution_context->GetLogger(), INFO) << "stream " << stream_idx << " wait on Notification with id: " << notification_idx;
                                                                         continue_flag = true;
                                                                         return Status::OK();
                                                                       }) {}

  StepCommandFn GetStepFun() override {
    return std::bind(func_, wait_handle, notification_idx, std::placeholders::_1, std::placeholders::_2, std::placeholders::_3);
  }

  std::string Dump() const override {
    std::stringstream ss;
    ss << "WaitOnEPStep: wait on notification with id: " << notification_idx << ". ";
    return ss.str();
  }

 private:
  WaitNotificationFn wait_handle;
  NotificationIndex notification_idx;
  std::function<Status(WaitNotificationFn wait_handle,
                       NotificationIndex notification_idx,
                       void* ctx, size_t stream_idx, bool& continue_flag)>
      func_;
};

class LaunchKernelStep : public SequentialExecutionPlan::ExecutionStep {
 public:
  LaunchKernelStep(NodeIndex index) : SequentialExecutionPlan::ExecutionStep(),
                        node_index{index},
                        func_([](NodeIndex node_idx, void* ctx, size_t stream_idx, bool& continue_flag) {
                                        auto* execution_context = reinterpret_cast<ExecutionContext*>(ctx);
                                        if (!continue_flag) {
                                          LOGS(execution_context->GetLogger(), WARNING) << "Exiting due to terminate flag being set to true.";
                                          return ORT_MAKE_STATUS(ONNXRUNTIME, FAIL, "Exiting due to terminate flag being set to true.");
                                        }
                                        onnxruntime::Status status = ExecuteKernel(*execution_context, node_idx, stream_idx);
                                        continue_flag = status.IsOK();
                                        return status;
                        }) {
  }

  StepCommandFn GetStepFun() override {
    return std::bind(func_, node_index, std::placeholders::_1, std::placeholders::_2, std::placeholders::_3);
  }

  std::string Dump() const override {
    std::stringstream ss;
    ss << "Launch kernel with node id: " << node_index << ". ";
    return ss.str();
  }

 private:
  NodeIndex node_index{0};
  std::function<Status(NodeIndex index, void* ctx, size_t stream_idx, bool& continue_flag)> func_;
};

class ActivateNotificationStep : public SequentialExecutionPlan::ExecutionStep {
 public:
  ActivateNotificationStep(NotificationIndex notification_index) : SequentialExecutionPlan::ExecutionStep(),
                                      notification_idx(notification_index),
                                      func_([](NotificationIndex notification_index, void* ctx, size_t stream_idx, bool& continue_flag) {
                                        ExecutionContext* execution_context = reinterpret_cast<ExecutionContext*>(ctx);
                                        if (execution_context->GetNotification(notification_index)) {
                                          execution_context->GetNotification(notification_index)->ActivateAndUpdate();
                                        }
                                        LOGS(execution_context->GetLogger(), INFO) << "stream " << stream_idx << " activate notification with index " << notification_index;
                                        continue_flag = true;
                                        return Status::OK();
                                      }) {
  }

  StepCommandFn GetStepFun() override {
    return std::bind(func_, notification_idx, std::placeholders::_1, std::placeholders::_2, std::placeholders::_3);
  }

  virtual std::string Dump() const override {
    std::stringstream ss;
    ss << "ActivateNotificationStep: activate notification with id: " << notification_idx << ". ";
    return ss.str();
  }

 private:
  NotificationIndex notification_idx;
  std::function<Status(NotificationIndex notification_idx, void* ctx, size_t stream_idx, bool& continue_flag)> func_;
};

class TriggerDownstreamStep : public SequentialExecutionPlan::ExecutionStep {
 public:
  TriggerDownstreamStep(NotificationIndex notification_index) : SequentialExecutionPlan::ExecutionStep(),
                                                                notification_idx(notification_index),
                                                                func_([](NotificationIndex notification_index, void* ctx, size_t /*stream_idx*/, bool& continue_flag) {
                                                                  ExecutionContext* execution_context = reinterpret_cast<ExecutionContext*>(ctx);
                                                                  ScheduleDownstream(*execution_context, notification_index, /*single thread mode*/ false);
                                                                  continue_flag = true;
                                                                  return Status::OK();
                                                                }) {
  }

  StepCommandFn GetStepFun() override {
    return std::bind(func_, notification_idx, std::placeholders::_1, std::placeholders::_2, std::placeholders::_3);
  }

  virtual std::string Dump() const override {
    std::stringstream ss;
    ss << "TriggerDownstreamStep: trigger downstream of notification: " << notification_idx << ". ";
    return ss.str();
  }

 private:
  NotificationIndex notification_idx;
  std::function<Status(NotificationIndex notification_idx, void* ctx, size_t stream_idx, bool& continue_flag)> func_;
};


class PlannerImpl {
 public:
  PlannerImpl(const Node* parent_node, const onnxruntime::GraphViewer& graph_viewer,
              const std::vector<const NodeArg*>& outer_scope_node_args, const ExecutionProviders& providers,
              const KernelCreateInfoMap& kernel_create_info_map,
              const SubgraphsKernelCreateInfoMaps& subgraphs_kernel_create_info_maps,
              const std::unordered_map<OrtValueName, OrtMemoryInfo>& outer_scope_node_arg_to_location_map,
              const OrtValueNameIdxMap& ort_value_name_idx_map,
              const ISequentialPlannerContext& context, SequentialExecutionPlan& plan)
      : context_(&context),
        plan_(plan),
        parent_node_(parent_node),
        graph_viewer_(graph_viewer),
        outer_scope_node_args_(outer_scope_node_args),
        execution_providers_(providers),
        kernel_create_info_map_(kernel_create_info_map),
        subgraphs_kernel_create_info_maps_(subgraphs_kernel_create_info_maps),
        outer_scope_node_arg_to_location_map_(outer_scope_node_arg_to_location_map),
        ort_value_name_idx_map_(ort_value_name_idx_map) {}

  Status CreatePlan(const ExecutionProviders& execution_providers,
                    const IStreamCommandHandleRegistry& stream_handle_registry,
                    /*const ProviderStreamMap& provider_stream_map,
                    const OpStreamMap& op_stream_map,*/
                    const std::string& partition_config_file,
                    const logging::Logger& logger);

 private:
  const ISequentialPlannerContext* context_;
  SequentialExecutionPlan& plan_;

  const Node* parent_node_;
  const onnxruntime::GraphViewer& graph_viewer_;
  const std::vector<const NodeArg*>& outer_scope_node_args_;
  const ExecutionProviders& execution_providers_;

  const KernelCreateInfoMap& kernel_create_info_map_;
  const SubgraphsKernelCreateInfoMaps& subgraphs_kernel_create_info_maps_;

  const std::unordered_map<OrtValueName, OrtMemoryInfo>& outer_scope_node_arg_to_location_map_;

  const OrtValueNameIdxMap& ort_value_name_idx_map_;

  size_t num_logic_streams_{0};
  std::vector<std::vector<NodeIndex>> stream_nodes_;
  std::vector<size_t> node_stream_map_;
  // dependence_graph_ keeps the dependencies combining model graph and logic streams
  // e.g. dependence_graph_[downstream_node] = [upstream_node_0, upstream_node_1, upstream_node_2 ...]
  // upstream_node_0 and upstream_node_1 are the immmediate upstream nodes of downstream_node
  // upstream_node_2 is the immediate nodes ahead of downstream_node is the same logic stream
  InlinedHashMap<onnxruntime::NodeIndex, InlinedHashSet<onnxruntime::NodeIndex>> dependence_graph_;
  std::unordered_map<onnxruntime::OrtValueIndex, std::unordered_set<onnxruntime::NodeIndex>> value_consumer_map_;
  std::unordered_map<onnxruntime::OrtValueIndex, onnxruntime::NodeIndex> value_node_map_;

  // OrtValueInfo: Auxiliary information about an OrtValue used only during plan-generation:
  struct OrtValueInfo {
    const onnxruntime::NodeArg* p_def_site;  // the (unique) NodeArg corresponding to the MLValue
    int usecount = 0;                        // static reference-count

    // This is initialized to -1 to ensure that if ProcessDef is somehow not called, planning
    // will fail more cleanly.  This is also used as a temporary workaround to detect the
    // case that the DML provider has removed initilizers from the graph during partitioning.
    // Removing initializers is a temporary measure needed to limit the number of copies of
    // tensors in GPU memory.
    OrtValueIndex reused_buffer_index = -1;  // index of original buffer to reuse
#if !defined(ORT_MINIMAL_BUILD) && defined(ORT_MEMORY_PROFILE)
    OrtValueIndex inplace_reused_buffer_index = -1;  // index of original buffer to reuse inplace
#endif
  };

  // ort_value_info_ is indexed by an OrtValueIndex
  std::vector<OrtValueInfo> ort_value_info_;

  // FreeBufferInfo is used to track information about ml-values whose buffers are
  // free to be reused.
  struct FreeBufferInfo {
    OrtValueIndex ml_value;
    // deallocate_point is an index into the execution-plan; thus, ml_value becomes free after
    // this step in the execution-plan is completed.
    size_t deallocate_point;
    FreeBufferInfo(OrtValueIndex ort_value, size_t dealloc_point)
        : ml_value(ort_value), deallocate_point(dealloc_point) {}
  };
  // freelist_ : a list of ml-values whose buffers are free to be reused, sorted by when
  // they became free (more recently freed earlier in the list).
  std::list<FreeBufferInfo> freelist_;

  OrtValueIndex Index(const OrtValueName& name) {
    OrtValueIndex result;
    auto status = ort_value_name_idx_map_.GetIdx(name, result);
    ORT_ENFORCE(status.IsOK(), status.ErrorMessage());
    return result;
  }

  int& UseCount(OrtValueIndex n) {
    ORT_ENFORCE(n >= 0 && static_cast<size_t>(n) < ort_value_info_.size(), "invalid value index: ", n, " against size ", ort_value_info_.size());
    return ort_value_info_[n].usecount;
  }
  int& UseCount(const OrtValueName& name) { return UseCount(Index(name)); }

  int DecrementUseCount(OrtValueIndex n) {
    int& use_count = --UseCount(n);
    assert(use_count >= 0);
    return use_count;
  }

#if !defined(ORT_MINIMAL_BUILD) && defined(ORT_MEMORY_PROFILE)
  OrtValueIndex& InplaceBuffer(OrtValueIndex n) {
    ORT_ENFORCE(n >= 0 && static_cast<size_t>(n) < ort_value_info_.size());
    return ort_value_info_[n].inplace_reused_buffer_index;
  }
#endif

  OrtValueIndex& Buffer(OrtValueIndex n) {
    ORT_ENFORCE(n >= 0 && static_cast<size_t>(n) < ort_value_info_.size());
    return ort_value_info_[n].reused_buffer_index;
  }

  AllocPlanPerValue& AllocPlan(OrtValueIndex n) {
    ORT_ENFORCE(n >= 0 && static_cast<size_t>(n) < plan_.allocation_plan.size());
    return plan_.allocation_plan[static_cast<size_t>(n)];
  }

  AllocPlanPerValue& AllocPlan(const OrtValueName& name) { return AllocPlan(Index(name)); }

  // Initialize state for a given ml-value at its definition site:
  void ProcessDef(OrtValueIndex id, const onnxruntime::NodeArg* p_def_site) {
    ORT_ENFORCE(id >= 0 && static_cast<size_t>(id) < ort_value_info_.size());
    OrtValueInfo& info = ort_value_info_[id];
    info.usecount = 0;
    info.reused_buffer_index = id;  // initially, no reuse; the ml-value uses its own buffer
#if !defined(ORT_MINIMAL_BUILD) && defined(ORT_MEMORY_PROFILE)
    info.inplace_reused_buffer_index = id;  // initially, no reuse; the ml-value uses its own buffer
#endif

    info.p_def_site = p_def_site;
  }

  // Reuse/Alias/Share between two OrtValue indexes
  void Reuse(OrtValueIndex reused, OrtValueIndex reused_for, AllocKind alloc_kind) {
    ORT_ENFORCE(reused != reused_for);
    // find original buffer underlying ml-value we want to reuse:
    OrtValueIndex original = Buffer(reused);
    // record that the new buffer will reuse that original buffer
    Buffer(reused_for) = original;
    // adjust original buffer's usecount
    UseCount(original) += UseCount(reused_for);

    // update allocation plan (for use at execution-time)
    auto& symplan = AllocPlan(reused_for);
    symplan.alloc_kind = alloc_kind;
    symplan.reused_buffer = original;
  }

#if !defined(ORT_MINIMAL_BUILD) && defined(ORT_MEMORY_PROFILE)
  void InplaceReuse(OrtValueIndex reused, OrtValueIndex reused_for) {
    ORT_ENFORCE(reused != reused_for);
    OrtValueIndex original = InplaceBuffer(reused);
    InplaceBuffer(reused_for) = original;
    AllocPlan(reused_for).inplace_reuse = original;
  }
#endif

  // Find if there exists some input tensor that we can use in-place for output_arg_num-th input in the node.
  bool FindReusableInput(const onnxruntime::Node& node, int output_arg_num, OrtValueIndex* reusable_input) {
#ifdef ENABLE_TRAINING
    // Inputs of Yields are essentially the outputs for FW partial subgraph
    // Thses tensors will be pass back to pytorch, thus cannot share the buffer with other tensors

    // Unhandled corner case:
    // If FW output tensor is consumed by BW graph, and pytorch performs an inplace operation on th returned tensor,
    // we will run into a buffer corruption problem.
    // One potential fix is returning a copy of output tensor, if it has downstream dependency
    auto p_next_node = node.OutputNodesBegin();
    if (p_next_node != node.OutputNodesEnd() && p_next_node->OpType() == "YieldOp") {
      return false;
    }
#endif  //ENABLE_TRAINING

    auto p_output_arg = node.OutputDefs()[output_arg_num];
    const KernelCreateInfo& ci = GetKernelCreateInfo(kernel_create_info_map_, node.Index());

    if (ci.kernel_def == nullptr) {
      return false;
    }

    const auto& alias_map = ci.kernel_def->Alias();
    auto input_args = node.InputDefs();
    for (auto& pair : alias_map) {
      if (pair.second == output_arg_num) {
        // we _must_ reuse this input to satisfy aliasing requirement: (e.g., for reshape)
        if ((0 <= pair.first) && (static_cast<size_t>(pair.first) < input_args.size())) {
          auto p_input_arg = input_args[pair.first];
          if (p_input_arg->Exists()) {
            *reusable_input = Index(p_input_arg->Name());
            return true;
          }
        }
      }
    }

    const auto& variadic_alias_offsets = ci.kernel_def->VariadicAlias();
    if (variadic_alias_offsets.has_value()) {
      int input_offset = variadic_alias_offsets->first;
      int output_offset = variadic_alias_offsets->second;
      // we _must_ reuse this input to satisfy aliasing requirement: (e.g., for AllReduce)
      int alias_input_index = output_arg_num - output_offset + input_offset;
      if (alias_input_index >= 0 && static_cast<size_t>(alias_input_index) < input_args.size()) {
        auto p_input_arg = input_args[alias_input_index];
        if (p_input_arg->Exists()) {
          *reusable_input = Index(p_input_arg->Name());
          return true;
        }
      }
    }

    const auto& inplace_map = ci.kernel_def->MayInplace();
    for (auto& pair : inplace_map) {
      if (pair.second == output_arg_num) {
        if ((0 <= pair.first) && (static_cast<size_t>(pair.first) < input_args.size())) {
          auto p_input_arg = input_args[pair.first];
          if (p_input_arg->Exists()) {
            auto input_arg_index = Index(p_input_arg->Name());
            auto original = Buffer(input_arg_index);
            if (1 == UseCount(original)) {
              if (SameSize(*p_input_arg, *p_output_arg)) {
                // we can reuse this input since it is its last use and permitted for in-place update
                *reusable_input = input_arg_index;  // or original; both should be okay
                return true;
              }
            }
          }
        }
      }
    }

#ifdef ENABLE_TRAINING
    // If any output of the kernel can support strided tensor, and all its consumers' inputs also support
    // strided tensors at the corresponding position, this output will generate a strided tensor
    // and share the data from the corresponding input specified in MayStridedOutputsMap.
    const auto& may_strided_outputs_map = ci.kernel_def->MayStridedOutput();
    for (auto& pair : may_strided_outputs_map) {
      if (pair.second == output_arg_num && pair.first >= 0 && static_cast<size_t>(pair.first) < input_args.size() &&
          input_args[pair.first]->Exists()) {
        bool can_strided = true;
        for (auto it = node.OutputNodesBegin(); it != node.OutputNodesEnd(); ++it) {
          const KernelCreateInfo& output_node_ci = GetKernelCreateInfo(kernel_create_info_map_, it->Index());
          if (!output_node_ci.kernel_def) {
            can_strided = false;
            break;
          }
          const auto& may_strided_inputs = output_node_ci.kernel_def->MayStridedInput();
          for (size_t i = 0; i < it->InputDefs().size(); ++i) {
            if (it->InputDefs()[i] == p_output_arg && std::find(may_strided_inputs.begin(), may_strided_inputs.end(),
                                                                static_cast<int>(i)) == may_strided_inputs.end()) {
              can_strided = false;
              break;
            }
          }
          if (!can_strided) {
            break;
          }
        }
        if (can_strided) {
          *reusable_input = Index(input_args[pair.first]->Name());
          return true;
        }
      }
    }
#endif

    return false;
  }

  static bool SameShape(const TensorShapeProto& shape1, const TensorShapeProto& shape2) {
    // TODO: This should probably be defined to be the equality operator on TensorShapeProto.
    namespace on = ONNX_NAMESPACE;
    int rank1 = shape1.dim_size();
    if (shape2.dim_size() != rank1) return false;
    for (int i = 0; i < rank1; i++) {
      const auto& val1 = shape1.dim(i);
      const auto& val2 = shape2.dim(i);
      if (utils::HasDimValue(val1) && utils::HasDimValue(val2) &&
          (val1.dim_value() == val2.dim_value()))
        continue;  // same known dimension
      if (utils::HasDimParam(val1) && utils::HasDimParam(val2)) {
        const auto& val1_param = val1.dim_param();
        if (val1_param == val2.dim_param() && !val1_param.empty())
          continue;  // same unknown dimension
      }
      return false;
    }
    return true;
  }

  /*! \brief Given a tensor-type, return the size of an element of the tensor.
  */
  static size_t GetElementSize(const DataType& tensor_type) {
    const TypeProto& type_proto = ONNX_NAMESPACE::Utils::DataTypeUtils::ToTypeProto(tensor_type);
    MLDataType ml_data_type = DataTypeImpl::TypeFromProto(type_proto);
    const TensorTypeBase* tensor_type_base = ml_data_type->AsTensorType();
    ORT_ENFORCE(nullptr != tensor_type_base);
    MLDataType elt_type = tensor_type_base->GetElementType();
    return elt_type->Size();
  }

  static bool SameSize(const TensorShapeProto& shape1, const onnxruntime::NodeArg& arg1,
                       const TensorShapeProto& shape2, const onnxruntime::NodeArg& arg2) {
    const auto& ptype1 = arg1.Type();
    const auto& ptype2 = arg2.Type();
    auto type1_size = GetElementSize(ptype1);
    auto type2_size = GetElementSize(ptype2);
    bool is_type1_string = arg1.TypeAsProto()->tensor_type().elem_type() == ONNX_NAMESPACE::TensorProto_DataType_STRING;
    bool is_type2_string = arg2.TypeAsProto()->tensor_type().elem_type() == ONNX_NAMESPACE::TensorProto_DataType_STRING;

    // sizeof(std::string) = sizeof(double) on gcc 4.8.x on CentOS. This causes the allocation planner to reuse
    // a tensor of type double. This won't work for string tensors since they need to be placement new'ed.
    // If either of the tensors is a string, don't treat them the same. Moreover, reusing a string tensor for a string
    // tensor without releasing the previous memory can cause memory leaks; hence we don't allow reuse across string
    // tensors as well.
    return !(is_type1_string || is_type2_string) && (type1_size == type2_size) && SameShape(shape1, shape2);

    /* TODO: we can improve this if the concrete shapes are known for both as below.
       Unclear whether this is worthwhile though.
    if (KnownSize(p_shape1) && KnownSize(p_shape2)) {
      // Comparison of statically-known size
      auto size1 = NumElements(p_shape1) * EltSize(ptype1);
      auto size2 = NumElements(p_shape2) * EltSize(ptype2);
      return size1 == size2;
    } else {
      // Comparison of statically-unknown size buffers
      return SameElementSize(ptype1, ptype2) && SameShape(shape1, shape2);
    }
    */
  }

  bool SameSize(const onnxruntime::NodeArg& arg1, const onnxruntime::NodeArg& arg2) {
    if ((!arg1.Exists()) || (!arg2.Exists())) return false;
    auto p_shape1 = context_->GetShape(arg1);
    auto p_shape2 = context_->GetShape(arg2);
    // If the shapes are unknown, we conservatively assume they may be of different size.
    if ((nullptr == p_shape1) || (nullptr == p_shape2)) return false;
    return SameSize(*p_shape1, arg1, *p_shape2, arg2);
  }

  // Find if freelist contains a buffer of the same size as output_arg
  bool FindReusableTensor(const onnxruntime::NodeArg& output_arg, OrtValueIndex* reusable_tensor) {
    if (!context_->GetEnableMemoryReuse()) {
      return false;
    }
    auto p_required_buffer_shape = context_->GetShape(output_arg);
    if (nullptr == p_required_buffer_shape || p_required_buffer_shape->dim_size() == 0) return false;
    auto& required_memory_info = AllocPlan(output_arg.Name()).location;

    for (auto it = freelist_.begin(); it != freelist_.end(); ++it) {
      size_t reusable = static_cast<size_t>(it->ml_value);
      const onnxruntime::NodeArg* p_node_arg = ort_value_info_.at(reusable).p_def_site;
      if (!p_node_arg) {
        // TODO this should be an error case, needs more investigation
        continue;
      }

#if !defined(DISABLE_OPTIONAL_TYPE)
      // Make sure optional types are not up for re-use as we aren't quite
      // sure if the re-used tensor will be a None or otherwise. This cannot
      // be determined statically.
      if (IsOptionalType(*p_node_arg)) {
        continue;
      }
#endif

      auto& available_memory_info = AllocPlan(p_node_arg->Name()).location;
      if (!(available_memory_info == required_memory_info)) continue;
      auto p_available_buffer_shape = context_->GetShape(*p_node_arg);
      if (nullptr != p_available_buffer_shape) {
        if (SameSize(*p_available_buffer_shape, *p_node_arg,
                     *p_required_buffer_shape, output_arg)) {
          *reusable_tensor = it->ml_value;
          freelist_.erase(it);
          return true;
        }
      }
    }
    return false;
  }

  void Initialize(size_t /*num_graph_nodes*/, size_t num_ml_values) {
    // All ml-value indices must be in range 0 .. num_ml_values-1
    ort_value_info_.resize(num_ml_values);

    // Initialize execution plan:
    plan_.execution_plan.reserve(num_logic_streams_);

    // Initialize allocation plan:
    plan_.allocation_plan.resize(num_ml_values);
  }

  bool HasExternalOutputs(const Node& node) const {
    const KernelCreateInfo& ci = GetKernelCreateInfo(kernel_create_info_map_, node.Index());
    if (ci.kernel_def == nullptr) {
      return false;
    }

    return ci.kernel_def->HasExternalOutputs();
  }

  Status ComputePlanForInputsAndWeights() {
    auto setup_preexisting = [this](const NodeArg* node_arg) {
      auto input_index = Index(node_arg->Name());
      AllocPlanPerValue& thisplan = AllocPlan(input_index);
      thisplan.alloc_kind = AllocKind::kPreExisting;
      thisplan.value_type = utils::GetMLDataType(*node_arg);
#if !defined(ORT_MINIMAL_BUILD) && defined(ORT_MEMORY_PROFILE)
      size_t max_pc = plan_.execution_plan.size();
      thisplan.life_interval = std::pair<size_t, size_t>(0, max_pc);
#endif
    };

    // inputs of the graph:
    // An input ml-value's data is owned by the caller (of InferenceSession::Run())
    // It must be allocated by the caller, and will not be reused during inference.
    for (auto graph_input : graph_viewer_.GetInputs()) {
      setup_preexisting(graph_input);
    }

    // outer scope node args are treated the same as graph inputs
    for (auto outer_scope_node_arg : outer_scope_node_args_) {
      setup_preexisting(outer_scope_node_arg);
    }

    // set AllocationInfo for each weight
    return GeneratePlanForWeights();
  }

  Status ComputeReuseCount() {
    // Note: for every ml-value, its definition must appear before all its uses in a topological sort of a valid model
    using GraphInputsSet = InlinedHashSet<std::string_view>;
    const auto& graph_inputs_nodes = graph_viewer_.GetInputsIncludingInitializers();
    GraphInputsSet graph_inputs;
    graph_inputs.reserve(graph_inputs_nodes.size());
    for (auto& graph_input : graph_inputs_nodes) {
      graph_inputs.insert(graph_input->Name());
    }

    for (auto graph_input : graph_viewer_.GetInputs()) {
      OrtValueIndex index = Index(graph_input->Name());
      UseCount(index)++;  // Models caller's usage post-inference; ensures it will not be reused.
    }

    for (auto node_arg : outer_scope_node_args_) {
      OrtValueIndex index = Index(node_arg->Name());
      UseCount(index)++;  // ensure will not be re-used as this graph does not own the buffer
    }

    // All initializers should be treated as input
    for (const auto& pair : graph_viewer_.GetAllInitializedTensors()) {
      const auto& initializer_name = pair.first;
      UseCount(initializer_name)++;
    }

    for (auto& stream_execution_order : stream_nodes_) {
      for (NodeIndex node_index : stream_execution_order) {
        auto pnode = graph_viewer_.GetNode(node_index);
        if (pnode == nullptr) {
          return ORT_MAKE_STATUS(ONNXRUNTIME, FAIL, "Can not find the node ", node_index);
        }

        auto process_input = [this](const NodeArg& input, size_t /*arg_idx*/) {
          const auto& name = input.Name();
          UseCount(name)++;
          return Status::OK();
        };

        ORT_RETURN_IF_ERROR(Node::ForEachWithIndex(pnode->InputDefs(), process_input));

        ORT_RETURN_IF_ERROR(Node::ForEachWithIndex(pnode->ImplicitInputDefs(), process_input));

        auto outputs = pnode->OutputDefs();
        auto num_outputs = outputs.size();
        bool has_external_outputs = HasExternalOutputs(*pnode);
        for (size_t i = 0; i < num_outputs; ++i) {
          auto* node_output = outputs[i];
          if (!node_output->Exists()) continue;
          OrtValueIndex index = Index(node_output->Name());
          // Ensures external outputs will not be reused.
          UseCount(index) += (has_external_outputs ? 2 : 1);
        }
      }
    }

    for (auto graph_output : graph_viewer_.GetOutputs()) {
      UseCount(graph_output->Name())++;  // Models caller's usage post-inference; ensures it will not be reused.
    }
    return Status::OK();
  }

  Status ComputeValueLocation() {
    // Note: for every ml-value, its definition must appear before all its uses in a topological sort of a valid model
    using GraphInputsSet = InlinedHashSet<std::string_view>;
    const auto& graph_inputs_nodes = graph_viewer_.GetInputsIncludingInitializers();
    GraphInputsSet graph_inputs;
    graph_inputs.reserve(graph_inputs_nodes.size());
    for (auto& graph_input : graph_inputs_nodes) {
      graph_inputs.insert(graph_input->Name());
    }

    for (auto graph_input : graph_viewer_.GetInputs()) {
      OrtValueIndex index = Index(graph_input->Name());
      ProcessDef(index, graph_input);
    }

    for (auto node_arg : outer_scope_node_args_) {
      OrtValueIndex index = Index(node_arg->Name());
      ProcessDef(index, node_arg);
    }

    // All initializers should be treated as input
    for (const auto& pair : graph_viewer_.GetAllInitializedTensors()) {
      const auto& initializer_name = pair.first;
      OrtValueIndex index = Index(initializer_name);
      ProcessDef(index, graph_viewer_.GetNodeArg(pair.first));
    }

    InlinedHashSet<OrtValueIndex> set_node_arg_has_explicit_consumer;

    InlinedHashMap<OrtValueIndex, const IExecutionProvider*> map_implicitly_consumed_node_arg_to_ep;
    InlinedHashSet<OrtValueIndex> set_implicitly_consumed_node_arg_has_heterogenous_ep_consumers;

    for (auto& stream_execution_order : stream_nodes_) {
      for (NodeIndex node_index : stream_execution_order) {
        auto pnode = graph_viewer_.GetNode(node_index);
        if (pnode == nullptr) {
          return ORT_MAKE_STATUS(ONNXRUNTIME, FAIL, "Can not find the node ", node_index);
        }

        // Identify where each output of this node should be allocated.
        // This is determined by the OpKernel bound to the node.
        const KernelCreateInfo& kernel_create_info = GetKernelCreateInfo(kernel_create_info_map_, pnode->Index());

        const auto* p_kernel_def = kernel_create_info.kernel_def.get();

        ORT_ENFORCE(p_kernel_def, "Should not have entry in kernel create info with nullptr for kernel_def");

        auto exec_provider = execution_providers_.Get(*pnode);
        if (exec_provider == nullptr) {
          return ORT_MAKE_STATUS(ONNXRUNTIME, FAIL, "Can not find the execution provider ",
                                 pnode->GetExecutionProviderType());
        }

        bool is_implicit_input = false;

        // Add location information if applicable for the provided input def
        auto process_input = [&graph_inputs, &exec_provider, &p_kernel_def, &is_implicit_input,
                              &set_node_arg_has_explicit_consumer,
                              &map_implicitly_consumed_node_arg_to_ep,
                              &set_implicitly_consumed_node_arg_has_heterogenous_ep_consumers,
                              this](const NodeArg& input, size_t arg_idx) {
          const auto& name = input.Name();

          bool is_graph_input = (graph_inputs.find(name) != graph_inputs.cend());
          bool is_outer_scope_arg = std::find_if(outer_scope_node_args_.cbegin(), outer_scope_node_args_.cend(),
                                                 [&name](const NodeArg* value) {
                                                   return value && value->Name() == name;
                                                 }) != outer_scope_node_args_.cend();
          bool is_subgraph = (parent_node_ != nullptr);

          // If it's a graph input or outer scope node arg, set its plan.
          // NOTE: Copy nodes should have already been added if a graph input is fed as input
          // to nodes assigned to different providers.

          if (is_graph_input || is_outer_scope_arg) {
            OrtValueIndex index = Index(name);

            if (!is_implicit_input) {
              OrtMemType mem_type = p_kernel_def->InputMemoryType(arg_idx);
              plan_.SetLocation(static_cast<size_t>(index), exec_provider->GetAllocator(0, mem_type)->Info());
              set_node_arg_has_explicit_consumer.insert(index);
            } else {  // implicit input
              // Only process an implicit input if there are explicit consumers at this graph level
              // If there is an explicit consumer, the location MUST be where it is consumed
              // and not where it is located in the outer scope.
              // It is okay if we process a node consuming this arg as an implicit input
              // ahead of a node that is an explicit consumer, because we will just reset
              // this location in the 'if' branch above.

              // CASE 1: We see an implicit input without explicit consumers in a subgraph (pass-through subgraph inputs),
              // then set its location to be its corresponding location in the outer scope.
              // This is so that the subgraph copying mechanism doesn't trigger an unnecessary copy and any copying
              // decisions are deferred till there is an explicit consumer of the subgraph input in nested subgraphs.
              if (is_subgraph && set_node_arg_has_explicit_consumer.count(index) == 0) {
                auto iter = outer_scope_node_arg_to_location_map_.find(name);
                bool found_in_outer_scope_location_map = (iter != outer_scope_node_arg_to_location_map_.end());

                if (!is_graph_input) {
                  // Failing this enforce for an implicit subgraph input points to an internal error somewhere.
                  // For certain older opsets (Scan-8), we may not have added explicit subgraph inputs
                  // to the outer scope location map. See explanation in IsNodeWhereNodeInputsAreSameAsExplicitSubgraphInputs()
                  // called in FinalizeSessionStateImpl() in SessionState.
                  ORT_ENFORCE(found_in_outer_scope_location_map,
                              "There is no location for this node arg in the outer scope location map");
                }

                if (found_in_outer_scope_location_map) {
                  plan_.SetLocation(static_cast<size_t>(index), iter->second);
                }
              } else if (set_node_arg_has_explicit_consumer.count(index) == 0) {
                // CASE 2: We see an implicit input without explicit consumers in the main graph,
                // then set its location to be the device corresponding to the EP that the subgraph
                // holding node has been partitioned to.

                // The "ideal" solution is to set the location of its first "explicit" usage which may occur
                // in any nested subgraph of the node, but that is potentially too costly to
                // get at this stage (TODO: Investigate feasibility of this, see TODO in FinalizeSessionStateImpl() around this)

                // Instead, we take a "less than ideal" route which is to set the location to be the device
                // corresponding to the EP that the node is partitioned to. The hypothesis is that it is "most likely"
                // that the implicit input will eventually be consumed on that device in a nested subgraph.

                // The previous behavior was to default to CPU which will cause unnecessary copies when
                // (1) The user invokes Run() with an OrtValue backed by non-CPU memory (eg CUDA) and
                // the node in the subgraph that consumes the subgraph's implicit input is on a non-CPU device
                // in the subgraph
                // (2) The user tries to IOBind implicitly consumed graph inputs (GH Issue 11254) and
                // the node in the subgraph that consumes the subgraph's implicit input is on
                // a non-CPU device in the subgraph

                // Even if the user provides an input on CPU and the node in the subgraph that consumes the subgraph's
                // implicit input is on a non-CPU device, instead of the subgraph copying mechanism taking it to the device,
                // all we will do is "front-load" this copy in utils::CopyInputsAcrossDevices() with this approach.

                // NOTE 1: The only case this will be sub-optimal is when a node containing a subgraph is partitioned to a
                // non-CPU EP and the user provides an input (or tries to IOBind the input) AND it will eventually be
                // explicitly consumed on CPU - this scenario should be very rare and we forgo performance in this case
                // (the subgraph copying mechanism will make the copy to CPU eventually) in favor of optimizing for the
                // common case (which is that we expect the implicit input to be consumed on the non-CPU device corresponding
                // to the non-CPU EP).

                // NOTE 2: If the implicit input is consumed by multiple nodes (as implicit inputs in all of them) and
                // all of them are partitioned to the same EP, then we go ahead with the above stated logic.
                // If there are multiple EPs involved, we default the location to just CPU as there is ambiguity involved
                // as to which non-CPU device is "most optimal" for the implicit input.

                if (set_implicitly_consumed_node_arg_has_heterogenous_ep_consumers.count(index) == 0) {
                  auto already_seen_ep_for_node_arg = map_implicitly_consumed_node_arg_to_ep.find(index);

                  if (already_seen_ep_for_node_arg == map_implicitly_consumed_node_arg_to_ep.end()) {
                    // First time we are encountering this implicitly consumed input at this graph level (or)
                    plan_.SetLocation(static_cast<size_t>(index), exec_provider->GetAllocator(0, OrtMemType::OrtMemTypeDefault)->Info());
                    map_implicitly_consumed_node_arg_to_ep.insert({index, exec_provider});
                  } else if (already_seen_ep_for_node_arg->second == exec_provider) {
                    // The EP that we previously seen for this implicit input is the same one as the current EP
                    // we have seen
                    plan_.SetLocation(static_cast<size_t>(index), exec_provider->GetAllocator(0, OrtMemType::OrtMemTypeDefault)->Info());
                  } else {
                    // Default the location to CPU
                    plan_.SetLocation(static_cast<size_t>(index),
                                      execution_providers_.Get(CPU)->GetAllocator(0, OrtMemType::OrtMemTypeDefault)->Info());
                    set_implicitly_consumed_node_arg_has_heterogenous_ep_consumers.insert(index);
                  }
                }
              }
            }
          }

          return Status::OK();
        };

        ORT_RETURN_IF_ERROR(Node::ForEachWithIndex(pnode->InputDefs(), process_input));

        is_implicit_input = true;
        ORT_RETURN_IF_ERROR(Node::ForEachWithIndex(pnode->ImplicitInputDefs(), process_input));

        auto outputs = pnode->OutputDefs();
        auto num_outputs = outputs.size();
        //bool has_external_outputs = HasExternalOutputs(*pnode);
        for (size_t i = 0; i < num_outputs; ++i) {
          auto* node_output = outputs[i];
          if (!node_output->Exists()) continue;
          OrtValueIndex index = Index(node_output->Name());
          ProcessDef(index, node_output);
          auto allocator = exec_provider->GetAllocator(0, p_kernel_def->OutputMemoryType(i));
          ORT_ENFORCE(allocator);
          plan_.SetLocation(static_cast<size_t>(index),
                            allocator->Info());
        }
      }
    }

    return Status::OK();
  }

  OrtMemoryInfo GetLocationForNodeInput(size_t input_index, const Node& node,
                                        const KernelCreateInfoMap& kernel_create_info_map) {
    auto* p_provider = execution_providers_.Get(node);
    ORT_ENFORCE(p_provider);

    const KernelCreateInfo& kernel_create_info = GetKernelCreateInfo(kernel_create_info_map, node.Index());

    if (utils::IsInputOnCpu(node, &kernel_create_info, input_index))
      // weights are not output from any node, so it's OK to put its location on CPU provider
      return execution_providers_.GetDefaultCpuMemoryInfo();
    return p_provider->GetAllocator(0, OrtMemTypeDefault)->Info();
  }

  void GeneratePlanForWeightsHelper(const GraphViewer& graph_viewer,
                                    const InitializedTensorSet& weights,
                                    const KernelCreateInfoMap& kernel_create_info_map,
                                    const std::string& subgraph_kernel_create_info_map_key_base,
                                    size_t graph_depth,
                                    /*out*/ std::vector<std::vector<OrtMemoryInfo>>& locations) {
    // Iterate over nodes in current level firstly to record location of usages
    // in current graph
    for (const auto& node : graph_viewer.Nodes()) {
      const auto& input_node_args = node.InputDefs();
      size_t num_node_inputs = input_node_args.size();

      for (size_t node_input_index = 0; node_input_index < num_node_inputs; ++node_input_index) {
        auto input_node_arg = input_node_args[node_input_index];

        // Skip processing missing optional inputs
        if (!input_node_arg->Exists()) {
          continue;
        }

        auto& def_name = input_node_arg->Name();

        // This node input doesn't correspond to any of the weights
        if (!weights.count(def_name)) {
          continue;
        }

        // While processing subgraphs, if we don't see an entry in the implicit
        // inputs of the node containing the subgraph, it is a shadow value.
        auto is_shadow_value_in_subgraph = [](const Node& subgraph_parent_node,
                                              const std::string& def_name) -> bool {
          bool is_shadow_value_in_subgraph = true;
          for (const auto& implicit_input : subgraph_parent_node.ImplicitInputDefs()) {
            if (implicit_input->Name() == def_name) {
              is_shadow_value_in_subgraph = false;
              break;
            }
          }

          return is_shadow_value_in_subgraph;
        };

        // Skip processing shadow values in subgraphs
        if (graph_depth > 0) {
          // We are processing a subgraph if we enter this
          const auto* parent_node = graph_viewer.ParentNode();

          // Skip processing if it is a shadow value
          if (is_shadow_value_in_subgraph(*parent_node, def_name)) {
            continue;
          }
        }

        auto wt_index = Index(def_name);
        // TODO: Identify error cases where-in an initializer is used on different
        // devices within the same graph level.
        // If we ever encounter that, it means that there is a severe bug in Memcpy
        // transformer and the model will crash while running. The Memcpy transformer
        // is supposed to duplicate initializers being used on different devices within
        // the same graph level and hence we should never see an initializer being used
        // on different devices here.
        // The same initializer being used on different devices across graph levels
        // (subgraphs) is okay and utils::CopyInputsAcrossDevices() will take it to
        // the right device before subgraph execution.
        locations[wt_index].emplace_back(
            GetLocationForNodeInput(node_input_index, node, kernel_create_info_map));
      }
    }

    // Iterate over nodes in current graph with subgraphs and recurse.
    for (const auto& node : graph_viewer.Nodes()) {
      // If the node has subgraphs (i.e.) control flow nodes,
      // walk the nodes in those subgraphs as well to best determine
      // the location for the OrtValue corresponding to the weights
      // (i.e.) do a recursion
      if (node.ContainsSubgraph()) {
        // A node may contain multiple subgraphs - so iterate through all of them
        for (auto& name_to_subgraph : node.GetAttributeNameToSubgraphMap()) {
          GraphViewer subgraph_viewer(*name_to_subgraph.second);

          const auto& local_subgraph_kernel_create_info_map_key =
              NestedSubgraphInfoDetails::ComposeNestedSubgraphInfoKeyHelper(subgraph_kernel_create_info_map_key_base,
                                                                            graph_depth, node.Index(), name_to_subgraph.first);

          auto specific_subgraph_kernel_create_info_map = subgraphs_kernel_create_info_maps_.find(local_subgraph_kernel_create_info_map_key);
          ORT_ENFORCE(specific_subgraph_kernel_create_info_map != subgraphs_kernel_create_info_maps_.end());

          GeneratePlanForWeightsHelper(subgraph_viewer,
                                       weights,
                                       specific_subgraph_kernel_create_info_map->second,
                                       local_subgraph_kernel_create_info_map_key,
                                       graph_depth + 1,
                                       locations);
        }
      }
    }
  }

  Status GeneratePlanForWeights() {
    // TODO: Move away from usage of vector of `OrtMemoryInfo`s per weight (initializer)
    // We do not need to maintain a vector of locations that a weight is used in.
    // We only need to know the location of its first usage according to the nodes
    // iteration rule in GeneratePlanForWeightsHelper() because:
    // (1) If the initializer is used in the graph level it is introduced in, then it can
    // only be used on one device as the Memcpy transformer will duplicate the initializer
    // (with a different name) in case it is used on multiple devices.
    // If the initializer is also additionally used in one of the subgraphs, we rely
    // on the utils::CopyInputsAcrossDevices() to copy it over to the appropriate device
    // before the subgraphs are executed.
    // (2) If the initializer is NOT used in the level it is introduced in and only used
    // in subgraphs, even then knowing its first usage location is enough as it can't be
    // used on different devices within the same graph level (see (1) for reason), and for
    // nested subgraphs, we can rely on the utils::CopyInputsAcrossDevices() to copy it
    // over to the appropriate device before the subgraphs are executed.
    std::vector<std::vector<OrtMemoryInfo>> locations(plan_.allocation_plan.size());

    GeneratePlanForWeightsHelper(graph_viewer_, graph_viewer_.GetAllInitializedTensors(),
                                 kernel_create_info_map_, "", 0, locations);

    for (size_t i = 0; i != locations.size(); ++i) {
      const std::vector<OrtMemoryInfo>& loc = locations[i];
      if (loc.empty()) continue;
      plan_.allocation_plan[i].alloc_kind = AllocKind::kAllocateStatically;
      // The planned location for an initializer is the location of its first usage.
      plan_.allocation_plan[i].location = loc[0];
#if !defined(ORT_MINIMAL_BUILD) && defined(ORT_MEMORY_PROFILE)
      size_t max_pc = plan_.execution_plan.size();
      std::string node_arg_name;
      ort_value_name_idx_map_.GetName(static_cast<int>(i), node_arg_name);
      auto node_arg = graph_viewer_.GetNodeArg(node_arg_name);
      plan_.allocation_plan[i].value_type = utils::GetMLDataType(*node_arg);
      plan_.allocation_plan[i].life_interval = std::pair<size_t, size_t>(0, max_pc);
#endif
    }
    return Status::OK();
  }

  bool IsSingleStream() {
    // if each execution provider instance only have 1 logic stream
    // we can safely reuse the existing memory sharing algorithm
    std::set<std::string> stream_providers_set;
    for (size_t i = 0; i < num_logic_streams_; ++i) {
      auto& stream = stream_nodes_[i];
      if (!stream.empty()) {
        auto& ep_type = plan_.execution_plan[i]->ep_->Type();
        if (stream_providers_set.find(ep_type) != stream_providers_set.end()) {
          return false;
        }
        stream_providers_set.insert(ep_type);
      }
    }
    return true;
  }

  // assume we already have a baseline reuse plan (no memory reuse at all)
  // this funciton will optimize the plan by build reusing consider the stream safety.
  Status OptimizeReusePlanForMultiStream() {
    InlinedHashMap<NodeIndex, int> dependents;
    for (const auto& it : dependence_graph_) {
      for (NodeIndex node_index : it.second) {
        dependents[node_index]++;
      }
    }
    std::deque<NodeIndex> que;
    for (const auto& it : dependence_graph_) {
      if (dependents[it.first] == 0) {
        que.push_back(it.first);
      }
    }

    // fetch_all_dependents will collect all dependent nodes for "node_index"
    std::function<std::set<NodeIndex>(NodeIndex)> fetch_all_dependents = [&](NodeIndex node_index) {
      std::set<NodeIndex> dependents;

      std::function<void(NodeIndex)> dfs = [&](NodeIndex curr) {
        if (dependents.find(curr) == dependents.end()) {
          dependents.insert(curr);
          for (NodeIndex dep : dependence_graph_[curr]) {
            dfs(dep);
          }
        }
      };

      dfs(node_index);
      return dependents;
    };

    // waiting_list keeps all values who want to reuse some upstream values' memory
    std::map<OrtMemoryInfo, std::map<size_t, typename std::map<const onnxruntime::NodeArg* const, std::set<NodeIndex>*>>> waiting_list;

    // for each node, dependents_map keeps all its dependent upstream nodes that are sure to be completed ahead
    std::map<NodeIndex, std::set<NodeIndex>> dependents_map;

    std::map<OrtValueIndex, std::set<OrtValueIndex>> input_output_map;

    std::set<OrtValueIndex> reused;

    const auto& graph_viewer = graph_viewer_;
    const auto& value_map = ort_value_name_idx_map_;
    const auto& kernel_create_info_map = kernel_create_info_map_;
    auto& allocation_plan = plan_.allocation_plan;

    std::function<void(NodeIndex)> TryReuseInput = [&](NodeIndex node_index) {
      auto* node = graph_viewer.GetNode(node_index);

      for (size_t output_arg_num = 0; output_arg_num < node->OutputDefs().size(); output_arg_num++) {
        auto p_output_arg = node->OutputDefs()[output_arg_num];
        OrtValueIndex output_idx_global{};

        if (!value_map.GetIdx(p_output_arg->Name(), output_idx_global).IsOK() ||
            allocation_plan[output_idx_global].alloc_kind != AllocKind::kAllocate) {
          continue;
        }

        auto kci_it = kernel_create_info_map.find(node_index);
        if (kci_it == kernel_create_info_map.end()) {
          continue;
        }

        const KernelCreateInfo& ci = *kci_it->second;
        if (ci.kernel_def == nullptr) {
          continue;
        }

        bool found_reusable = false;
        const auto& alias_map = ci.kernel_def->Alias();
        auto input_args = node->InputDefs();
        for (auto* input_arg : input_args) {
          OrtValueIndex input_idx_global{};
          if (value_map.GetIdx(input_arg->Name(), input_idx_global).IsOK()) {
            input_output_map[input_idx_global].insert(output_idx_global);
          }
        }

        for (auto& pair : alias_map) {
          size_t alias_map_second = (size_t)pair.second;
          if (alias_map_second == output_arg_num) {
            // we _must_ reuse this input to satisfy aliasing requirement: (e.g., for reshape)
            if ((0 <= pair.first) && (static_cast<size_t>(pair.first) < input_args.size())) {
              auto p_input_arg = input_args[pair.first];
              if (p_input_arg->Exists()) {
                OrtValueIndex reusable_input{};
                if (value_map.GetIdx(p_input_arg->Name(), reusable_input).IsOK() &&
                    allocation_plan[reusable_input].alloc_kind == AllocKind::kAllocate) {
                  std::cout << p_input_arg->Name() << " reused by " << p_output_arg->Name() << " as input" << std::endl;
                  allocation_plan[output_idx_global].alloc_kind = AllocKind::kReuse;
                  allocation_plan[output_idx_global].reused_buffer = reusable_input;
                  value_consumer_map_[reusable_input].insert(value_consumer_map_[output_idx_global].begin(),
                                                             value_consumer_map_[output_idx_global].end());
                  reused.insert(reusable_input);
                  found_reusable = true;
                  break;
                }
              }
            }
          }
        }

        if (found_reusable) {
          continue;
        }

        const auto& variadic_alias_offsets = ci.kernel_def->VariadicAlias();
        if (variadic_alias_offsets.has_value()) {
          int input_offset = variadic_alias_offsets->first;
          int output_offset = variadic_alias_offsets->second;
          int alias_input_index = output_arg_num - output_offset + input_offset;

          if (alias_input_index >= 0 && static_cast<size_t>(alias_input_index) < input_args.size()) {
            auto p_input_arg = input_args[alias_input_index];

            if (p_input_arg->Exists()) {
              OrtValueIndex reusable_input{};
              if (value_map.GetIdx(p_input_arg->Name(), reusable_input).IsOK() &&
                  allocation_plan[reusable_input].alloc_kind == AllocKind::kAllocate) {
                // LOGS(const_cast<SessionState&>(impl_->session_state_).Logger(), INFO) << p_input_arg->Name() << " reused by " << p_output_arg->Name() << " as input" << std::endl;
                std::cout << p_input_arg->Name() << " reused by " << p_output_arg->Name() << " as input" << std::endl;
                allocation_plan[output_idx_global].alloc_kind = AllocKind::kReuse;
                allocation_plan[output_idx_global].reused_buffer = reusable_input;
                value_consumer_map_[reusable_input].insert(value_consumer_map_[output_idx_global].begin(),
                                                           value_consumer_map_[output_idx_global].end());
                reused.insert(reusable_input);
                continue;
              }  //if
            }    //if
          }
        }

        const auto& inplace_map = ci.kernel_def->MayInplace();
        for (auto& pair : inplace_map) {
          size_t inplace_map_second = (size_t)pair.second;
          if (inplace_map_second == output_arg_num) {
            if ((0 <= pair.first) && (static_cast<size_t>(pair.first) < input_args.size())) {
              auto p_input_arg = input_args[pair.first];
              if (p_input_arg->Exists()) {
                OrtValueIndex input_arg_index{};
                if (value_map.GetIdx(p_input_arg->Name(), input_arg_index).IsOK() &&
                    allocation_plan[input_arg_index].alloc_kind == AllocKind::kAllocate) {
                  if (value_consumer_map_[input_arg_index].size() == 1 && SameSize(*p_input_arg, *p_output_arg)) {
                    std::cout << p_input_arg->Name() << " reused by " << p_output_arg->Name() << " as an input" << std::endl;
                    allocation_plan[output_idx_global].alloc_kind = AllocKind::kReuse;
                    allocation_plan[output_idx_global].reused_buffer = input_arg_index;
                    value_consumer_map_[input_arg_index].insert(value_consumer_map_[output_idx_global].begin(),
                                                                value_consumer_map_[output_idx_global].end());
                    reused.insert(input_arg_index);
                  }
                }
              }
            }
          }
        }
      }
    };  //TryReuseInput

    // go over the outputs of "node_index" and try to reuse its memory
    std::function<void(NodeIndex)> TryReuseOutput = [&](NodeIndex node_index) {
      dependents_map[node_index] = fetch_all_dependents(node_index);
      auto* node = graph_viewer.GetNode(node_index);
      const auto& output_defs = node->OutputDefs();

      for (size_t output_idx_local = 0; output_idx_local < output_defs.size(); ++output_idx_local) {
        const auto& node_output = output_defs[output_idx_local];
        if (!node_output->Exists()) continue;
        OrtValueIndex output_idx_global{};

        if (value_map.GetIdx(node_output->Name(), output_idx_global).IsOK()) {
          if (reused.find(output_idx_global) != reused.end() ||
              allocation_plan[output_idx_global].alloc_kind != AllocKind::kAllocate) {
            continue;  // skip when it is already reused
          }

          const auto* shape = context_->GetShape(*node_output);
          if (!shape) continue;
          size_t size_in_bytes = shape->ByteSizeLong();

          const auto& location = allocation_plan[output_idx_global].location;
          auto local_iter = waiting_list.find(location);
          if (local_iter == waiting_list.end()) {
            waiting_list[location][size_in_bytes][node_output] = &dependents_map[node_index];
            continue;
          }

          auto size_iter = local_iter->second.find(size_in_bytes);
          if (size_iter == local_iter->second.end()) {
            waiting_list[location][size_in_bytes][node_output] = &dependents_map[node_index];
            continue;
          }

          bool get_reused = false;
          for (auto node_iter = size_iter->second.begin(); node_iter != size_iter->second.end();) {
            const onnxruntime::NodeArg* const downstream_arg = node_iter->first;
            OrtValueIndex downstream_value{};

            if (!value_map.GetIdx(downstream_arg->Name(), downstream_value).IsOK()) {
              node_iter = next(node_iter);
              continue;
            }

            // skip if it is a pair of input and output
            if (input_output_map[output_idx_global].find(downstream_value) != input_output_map[output_idx_global].end()) {
              node_iter = next(node_iter);
              continue;
            }

            const auto* downstream_shape = context_->GetShape(*downstream_arg);
            //if (!(*downstream_shape == *shape)) {
            //  node_iter = next(node_iter);
            //  continue;
            //}
            if (!SameSize(*downstream_shape, *downstream_arg, *shape, *node_output)) {
              node_iter = next(node_iter);
              continue;
            }

            auto* deps = node_iter->second;

            if (deps->find(node_index) == deps->end()) {
              node_iter = next(node_iter);
              continue;
            }

            bool all_covered = true;
            for (auto consumer : value_consumer_map_[output_idx_global]) {
              if (deps->find(consumer) == deps->end()) {
                all_covered = false;
                break;
              }
            }
            if (all_covered) {
              //LOGS(const_cast<SessionState&>(impl_->session_state_).Logger(), INFO) << node_output->Name() << " reused by " << downstream_arg->Name() << " as remote tensor" << std::endl;
              std::cout << node_output->Name() << " reused by " << downstream_arg->Name() << " as remote tensor" << std::endl;
              allocation_plan[downstream_value].alloc_kind = AllocKind::kReuse;
              allocation_plan[downstream_value].reused_buffer = output_idx_global;
              get_reused = true;
              // add new consumer for the value to be reused
              value_consumer_map_[output_idx_global].insert(value_node_map_[downstream_value]);
              value_consumer_map_[output_idx_global].insert(value_consumer_map_[downstream_value].begin(),
                                                            value_consumer_map_[downstream_value].end());
              node_iter = size_iter->second.erase(node_iter);
              if (size_iter->second.empty()) {
                local_iter->second.erase(size_iter);
              }
              break;  // only resued once
            } else {
              // dependents not fully covered, cannot reuse, try next one in waiting_list
              node_iter = next(node_iter);
            }
          }  // for
          if (get_reused) {
            reused.insert(output_idx_global);
          } else {
            // if not getting reused, add to waiting
            waiting_list[location][size_in_bytes][node_output] = &dependents_map[node_index];
          }
        }
      }
    };  // TryReuseOutput

    // topological traverse of the dependency graph
    std::unordered_set<NodeIndex> visited;
    while (!que.empty()) {
      NodeIndex node_index = que.front();
      visited.insert(node_index);
      TryReuseInput(node_index);   // try reuse node's inputs as its outputs
      TryReuseOutput(node_index);  // try reuse node's outputs for downstream nodes
      que.pop_front();
      for (NodeIndex next_node_index : dependence_graph_[node_index]) {
        if (--dependents[next_node_index] == 0) {
          que.push_back(next_node_index);
        }
      }
    }
    return Status::OK();
  }

  Status ComputeReusePlan() {
    auto* backup_context = context_;
    ParalllelPlannerContext parallel_context;
    if (!IsSingleStream()) {
      // use parallel execution context to generate a baseline first (no memory sharing)
      context_ = &parallel_context;
    }
    // compute use count first
    ORT_RETURN_IF_ERROR(ComputeReuseCount());
    ORT_RETURN_IF_ERROR(ComputeSingleStreamReusePlan());
    if (IsSingleStream())
      return Status::OK();
    ORT_RETURN_IF_ERROR(OptimizeReusePlanForMultiStream());
    //restore context
    context_ = backup_context;

    return Status::OK();
  }

  // Should only be used after ProcessDef()
  Status ComputeSingleStreamReusePlan() {
    auto& execution_plan = graph_viewer_.GetNodesInTopologicalOrder();
    //copy the use counts to a vector, before computing reuse
#if !defined(ORT_MINIMAL_BUILD) && defined(ORT_MEMORY_PROFILE)
    std::vector<int> ort_value_usecount;
    for (auto ort_value_info : ort_value_info_) {
      ort_value_usecount.push_back(ort_value_info.usecount);
    }
#endif

    // Cached graph outputs.
    const auto& graph_outputs = graph_viewer_.GetOutputs();
    for (size_t program_counter = 0; program_counter < execution_plan.size(); ++program_counter) {
      auto node_index = execution_plan[program_counter];
      // the node (aka operator) which carries the considered program (aka computation).
      const auto* pnode = graph_viewer_.GetNode(node_index);
      // node outputs.
      const auto& output_defs = pnode->OutputDefs();
      // External outputs flag.
      bool has_external_outputs = HasExternalOutputs(*pnode);
      // output_arg_def_index is the index of ArgDefs in pnode's output list.
      // At the i-th iteration, we build the allocation plan for the i-th
      // NodeArg in pnode's output list. Allocation plan remains untouched for
      // optional-missing outputs (aka values with empty names).
      for (size_t output_arg_def_index = 0, end = output_defs.size(); output_arg_def_index < end; ++output_arg_def_index) {
        const auto& node_output = output_defs[output_arg_def_index];
        if (!node_output->Exists()) continue;
        // OrtValue index of the considered output NodeArg.
        const auto current = Index(node_output->Name());
        AllocPlan(current).value_type = utils::GetMLDataType(*node_output);
#if !defined(ORT_MINIMAL_BUILD) && defined(ORT_MEMORY_PROFILE)
        AllocPlan(current).life_interval.first = program_counter;
#endif
        // Declare OrtValue index of the reused buffer.
        // The the OrtValue indexed by current may reuse the memory in the OrtValue indexed by reused.
        OrtValueIndex reused;
        if (has_external_outputs) {
          ORT_ENFORCE(!IsNonTensor(*node_output), "Only tensors are supported for external outputs for now.");
          AllocPlan(current).alloc_kind = AllocKind::kAllocatedExternally;
#if !defined(ORT_MINIMAL_BUILD) && defined(ORT_MEMORY_PROFILE)
          AllocPlan(current).life_interval.second = execution_plan.size();
#endif
        } else if (std::find(graph_outputs.begin(), graph_outputs.end(), node_output) != graph_outputs.end()) {
          // node_output is graph's output, so we can't reuse intermediate buffer
          AllocPlan(current).alloc_kind = AllocKind::kAllocateOutput;
#if !defined(ORT_MINIMAL_BUILD) && defined(ORT_MEMORY_PROFILE)
          AllocPlan(current).life_interval.second = execution_plan.size();
#endif

          // hacky perf optimization to not copy a pre-existing value to an output if this is a Loop subgraph and
          // the value is not being changed in the subgraph.
          //
          // this usage of a loop state variable has been seen in two scenarios. both have better alternatives now.
          // we maintain the optimization for existing models.
          //
          // 1. a loop state variable was being provided due to ONNX not supporting empty variadic inputs.
          //    a dummy loop state variable was required in this case.
          //    ONNX now supports empty variadic inputs, so a new model should not add a dummy loop state variable.
          //
          // 2. a loop state variable was being used to explicitly pass in an outer scope value to the subgraph.
          //    this sort of usage is automatically handled via implicit inputs and there's no need to add a
          //    loop state variable in order to access the outer scope value.
          if (parent_node_ && pnode->OpType() == "Identity" && parent_node_->OpType() == "Loop") {
            const NodeArg* input = pnode->InputDefs()[0];

            // first input to the Loop subgraph is the iteration number.
            bool input_is_loop_iteration_number = input == graph_viewer_.GetInputs()[0];
            if (input_is_loop_iteration_number) {
              // as the value inside the OrtValue gets changed by the Loop implementation on each iteration
              // (so it can re-use the OrtValue instance) if it is also a subgraph output it must be allocated
              // so a copy of the current value is returned, so leave alloc_kind as kAllocateOutput
            } else {
              const auto& input_name = input->Name();
              const auto input_index = Index(input_name);

              const auto& alloc_plan = AllocPlan(input_index);
              if (alloc_plan.alloc_kind == AllocKind::kPreExisting) {
                Reuse(input_index, current, AllocKind::kShare);
              }
            }
          }
        } else if (!context_->IsParallelExecutionEnabled() &&
                   FindReusableInput(*pnode, static_cast<int>(output_arg_def_index), &reused)) {
          // Re-using inputs is applicable for tensors, sequence tensors,
          // and optional types if the kernel has marked certain inputs as
          // possible candidates for re-use
          //std::cout << ort_value_info_[reused].p_def_site->Name() << " reused by " << node_output->Name() << " as input" << std::endl;
          //auto* shape = ort_value_info_[reused].p_def_site->Shape();
          //for (int i = 0; i < shape->dim_size(); ++i) {
          //  std::cout << shape->dim().at(i).dim_value() << " ";
          //}
          //std::cout << std::endl;
          Reuse(reused, current, AllocKind::kReuse);
#if !defined(ORT_MINIMAL_BUILD) && defined(ORT_MEMORY_PROFILE)
          InplaceReuse(reused, current);
#endif
        } else if (IsNonTensor(*node_output)) {
          AllocPlan(current).alloc_kind = AllocKind::kAllocate;
          AllocPlan(current).program_counter.AddStart(program_counter);
        } else if (!context_->IsParallelExecutionEnabled() &&
                   FindReusableTensor(*node_output, &reused)) {
          // Reuse an available (dead) buffer for this output, this is only for sequential execution.
          //std::cout << ort_value_info_[reused].p_def_site->Name() << " reused by " << node_output->Name() << " as remote tensor" << std::endl;
          //auto* shape = ort_value_info_[reused].p_def_site->Shape();
          //for (int i = 0; i < shape->dim_size(); ++i) {
          //  std::cout << shape->dim().at(i).dim_value() << " ";
          //}
          //std::cout << std::endl;
          Reuse(reused, current, AllocKind::kReuse);
          OrtValueIndex original = Buffer(reused);
          if (AllocPlan(original).alloc_kind == AllocKind::kAllocate) {
            AllocPlan(original).program_counter.AddStart(program_counter);
          }
        } else {
          // otherwise: allocate a new buffer for this output
          AllocPlan(current).alloc_kind = AllocKind::kAllocate;
          AllocPlan(current).program_counter.AddStart(program_counter);
        }
      }

      // determine if inputs of *pnode can be freed:
      for (auto node_input : pnode->InputDefs()) {
        if (node_input->Exists()) {
          auto& sym = node_input->Name();
          auto original = Buffer(Index(sym));
          // The index will be -1 if it's an initializer that was removed as part of a temporary workaround.
          // See comments in the OrtValueInfo definition.
#if !defined(ORT_MINIMAL_BUILD) && defined(ORT_MEMORY_PROFILE)
          // Compute lifetime
          auto current = Index(sym);
          if ((current != -1) && (0 == --ort_value_usecount[current])) {
            AllocPlan(current).life_interval.second = program_counter;
          }
#endif
          if ((original != -1) && (0 == DecrementUseCount(original))) {
            freelist_.push_front(FreeBufferInfo(original, program_counter));
            if (AllocPlan(original).alloc_kind == AllocKind::kAllocate) {
              AllocPlan(original).program_counter.AddEnd(program_counter);
            }
          }
        }
      }

      for (auto node_input : pnode->ImplicitInputDefs()) {
        if (node_input->Exists()) {
          auto& sym = node_input->Name();
          auto original = Buffer(Index(sym));
          // The index will be -1 if it's an initializer that was removed as part of a temporary workaround.
          // See comments in the OrtValueInfo definition.
#if !defined(ORT_MINIMAL_BUILD) && defined(ORT_MEMORY_PROFILE)
          // Compute lifetime
          auto current = Index(sym);
          if ((current != -1) && (0 == --ort_value_usecount[current])) {
            AllocPlan(current).life_interval.second = program_counter;
          }
#endif
          if ((original != -1) && (0 == DecrementUseCount(original))) {
            freelist_.push_front(FreeBufferInfo(original, program_counter));
            if (AllocPlan(original).alloc_kind == AllocKind::kAllocate) {
              AllocPlan(original).program_counter.AddEnd(program_counter);
            }
          }
        }
      }

      // determine if any outputs of *pnode are unused and can be freed:
      for (auto node_output : pnode->OutputDefs()) {
        if (node_output->Exists()) {
          auto& sym = node_output->Name();
          auto original = Buffer(Index(sym));
          // The index will be -1 if it's an initializer that was removed as part of a temporary workaround.
          // See comments in the OrtValueInfo definition.
#if !defined(ORT_MINIMAL_BUILD) && defined(ORT_MEMORY_PROFILE)
          auto current = Index(sym);
          if ((current != -1) && (0 == --ort_value_usecount[current])) {
            AllocPlan(current).life_interval.second = program_counter;
          }
#endif
          if (0 == DecrementUseCount(original)) {
            freelist_.push_front(FreeBufferInfo(original, program_counter));
            if (AllocPlan(original).alloc_kind == AllocKind::kAllocate) {
              AllocPlan(original).program_counter.AddEnd(program_counter);
            }
          }
        }
      }
    }
    return Status::OK();
  }
#ifdef ENABLE_TRAINING
  bool AllocateInputsContiguously(const Node& node) const {
    const KernelCreateInfo& ci = GetKernelCreateInfo(kernel_create_info_map_, node.Index());
    if (ci.kernel_def == nullptr) {
      return false;
    }

    return ci.kernel_def->AllocateInputsContiguously();
  }

  // Compute allocation order for tensors that are required to be allocated contiguously.
  Status ComputeAllocationOrder() {
    for (auto& stream : stream_nodes_) {
      std::vector<OrtValueIndex>& initializer_allocation_order(plan_.initializer_allocation_order);
      std::vector<OrtValueIndex>& activation_allocation_order(plan_.activation_allocation_order);
      for (auto& step : stream) {
        const auto* pnode = graph_viewer_.GetNode(step);
        if (pnode == nullptr) return ORT_MAKE_STATUS(ONNXRUNTIME, FAIL, "Cannot find the node ", step);
        if (!AllocateInputsContiguously(*pnode)) continue;
        // This node has requested inputs be allocated contiguously.
        const auto& input_defs = pnode->InputDefs();
        onnxruntime::AllocKind input_kind = AllocKind::kAllocateStatically;
        bool set_input_kind = true;
        for (const auto& node_input : input_defs) {
          if (!node_input->Exists()) continue;
          const auto current_idx = Index(node_input->Name());
          const auto& current_plan = AllocPlan(current_idx);
          const auto actual_idx = current_plan.alloc_kind == AllocKind::kReuse ? current_plan.reused_buffer : current_idx;
          const auto& actual_plan = AllocPlan(actual_idx);
          if (set_input_kind) {
            input_kind = actual_plan.alloc_kind;
            set_input_kind = false;
          }

          if ((actual_plan.alloc_kind == AllocKind::kAllocateStatically) && (input_kind != AllocKind::kAllocateStatically))
            return ORT_MAKE_STATUS(ONNXRUNTIME, FAIL, "AllocateInputsContiguously() requires all inputs to be initializers, or all inputs to be non-initializers.");

          if (actual_plan.alloc_kind == AllocKind::kAllocateStatically) {
            if (std::find(initializer_allocation_order.begin(), initializer_allocation_order.end(), actual_idx) == initializer_allocation_order.end())
              initializer_allocation_order.push_back(actual_idx);
          } else {
            if (std::find(activation_allocation_order.begin(), activation_allocation_order.end(), actual_idx) == activation_allocation_order.end())
              activation_allocation_order.push_back(actual_idx);
          }
        }
    }

    }
    return Status::OK();
  }
#endif

  void VerifyMemoryTimeSchedule() {
    size_t idx = 0;
    for (const auto& entry : plan_.allocation_plan) {
      if (entry.alloc_kind == AllocKind::kAllocate) {
        ORT_ENFORCE(entry.program_counter.HasValidEntries(), "Invalid program_counter entries at index ", idx);
      }

      ++idx;
    }
  }

  // Convert information in execution plan and memory reuse plan into release plan
  Status GenerateDeallocationPlan() {

    // 1. build the consumer list for each value
    std::vector<std::vector<NodeIndex>> value_consumers;
    int num_ml_values = ort_value_name_idx_map_.MaxIdx() + 1;
    value_consumers.resize(num_ml_values);

    // iterate each stream from back, so the first element is the last consumer in single stream case
    for (auto& stream : stream_nodes_) {
      for (auto it = stream.rbegin(), end = stream.rend(); it != end; ++it) {
        NodeIndex node_index = *it;
        auto* node = graph_viewer_.GetNode(node_index);

        auto process_input = [&](const NodeArg& input, size_t /*arg_idx*/) {
          if (input.Exists()) {
            const auto& name = input.Name();
            int value_idx;
            ORT_RETURN_IF_ERROR(ort_value_name_idx_map_.GetIdx(name, value_idx));
            auto origin = Buffer(value_idx);
            if (origin != -1 && plan_.allocation_plan[origin].alloc_kind == AllocKind::kAllocate) {
              // add current node as consumer for origin buffer
              value_consumers[origin].push_back(node_index);
            }
          }
          return Status::OK();
        };

        ORT_RETURN_IF_ERROR(Node::ForEachWithIndex(node->InputDefs(), process_input));
        ORT_RETURN_IF_ERROR(Node::ForEachWithIndex(node->ImplicitInputDefs(), process_input));
      }
    }
    //2. build the release actions and fill into node's release list
    auto process_consumer = [&](size_t release_action_idx, NodeIndex node_index) {
      plan_.release_actions[release_action_idx].ref_count++;
      plan_.node_release_list[node_index].push_back(release_action_idx);
    };
    plan_.node_release_list.resize(graph_viewer_.MaxNodeIndex() + 1);
    for (size_t i = 0; i < value_consumers.size(); ++i) {
      if (!value_consumers[i].empty()) {
        plan_.release_actions.push_back(SequentialExecutionPlan::ReleaseAction{static_cast<int>(i), 0});  // TODO: narrowing conversion
        auto release_action_idx = plan_.release_actions.size() - 1;
        // check whether we can static determine where to release.
        // TODO: here we use a temporary simple solution is only static release when all the consumers are on the same stream
        // we actually can do better if all the consumers depends on the last consumer.
        // will optimize it later
        bool is_all_consumer_same_stream = true;
        auto stream_idx = node_stream_map_[value_consumers[i][0]];
        for (size_t j = 1; j < value_consumers[i].size(); ++j) {
          if (node_stream_map_[value_consumers[i][j]] != stream_idx) {
            is_all_consumer_same_stream = false;
            break;
          }
        }
        if (is_all_consumer_same_stream) {
          // all the consumers are on the same stream, so the first element is the last consumer int the stream.
          process_consumer(release_action_idx, value_consumers[i][0]);
        } else {
          //can't static determin, add all the consumers, we will use ref count in release action
          for (auto node_index : value_consumers[i]) {
            process_consumer(release_action_idx, node_index);
          }
        }
      }
    }
    return Status::OK();
  }

  void PartitionIntoStreams(const logging::Logger& logger, const std::string& partition_config_file) {
    auto partitioner = INodePartitioner::CreateNodePartitioner(logger, partition_config_file);
    auto status = partitioner->GetStatus();
    ORT_ENFORCE(status.IsOK(), status.ErrorMessage());
    partitioner->PartitionNodes(graph_viewer_, stream_nodes_);
    node_stream_map_.resize(graph_viewer_.MaxNodeIndex() + 1);
    //int node_cnt = 0;
    for (size_t i = 0; i < stream_nodes_.size(); ++i) {
      for (auto node_index : stream_nodes_[i]) {
        node_stream_map_[node_index] = i;
        //node_cnt++;
      }
    }
    //std::cout << "total node partitioned: " << node_cnt << std::endl;
    num_logic_streams_ = stream_nodes_.size();
  }

<<<<<<< HEAD
  //TODO: the current partition algo based on primitive user setting is not flexible.
  //Need a better way to read from user configurations
  //void PartitionIntoStreams(const ProviderStreamMap& provider_stream_map,
  //                          const OpStreamMap& op_stream_map) {
  //  class StreamRange {  //iterate between [from,to)
  //   public:
  //    StreamRange(int from, int to) : from_(from), to_(to){};
  //    int next() {
  //      int size = to_ - from_;
  //      ORT_ENFORCE(size > 0, "invalid stream range");
  //      int curr = from_ + iter_;
  //      iter_ = (iter_ + 1) % size;
  //      return curr;
  //    };
  //    StreamRange(const StreamRange&) = default;
  //    StreamRange(StreamRange&&) = default;
  //    StreamRange& operator=(const StreamRange&) = default;
  //    StreamRange& operator=(StreamRange&&) = default;

  //   private:
  //    int from_{};
  //    int to_{};
  //    int iter_{};
  //  };  //StreamRange

  //
  //  std::map<std::string, std::unique_ptr<StreamRange>> stream_map;
  //  for (const auto& iter : provider_stream_map) {
  //    const auto& provider_name = iter.first;
  //    int num_streams = iter.second;
  //    int prev_stream_idx = static_cast<int>(num_logic_streams_);
  //    for (int i = 0; i < num_streams; ++i) {
  //      num_logic_streams_++;
  //    }
  //    stream_map.insert({provider_name, std::make_unique<StreamRange>(prev_stream_idx, static_cast<int>(num_logic_streams_))});
  //  }

  //  for (const auto& iter : op_stream_map) {
  //    for (const auto& op : iter) {
  //      stream_map.insert({op, std::make_unique<StreamRange>(static_cast<int>(num_logic_streams_),
  //          static_cast<int>(num_logic_streams_) + 1)});
  //    }
  //    num_logic_streams_++;
  //  }

  //  //partition the nodes into streams
  //  stream_nodes_.resize(num_logic_streams_);
  //  node_stream_map_.resize(graph_viewer_.MaxNodeIndex() + 1);
  //  auto& p_graph_nodes = graph_viewer_.GetNodesInTopologicalOrder(context_->GetExecutionOrder());

  //  for (auto node_index : p_graph_nodes) {
  //    const auto* node = graph_viewer_.GetNode(node_index);
  //    int logic_stream_index = -1;
  //    if (stream_map.find(node->OpType()) != stream_map.end()) {
  //      logic_stream_index = stream_map[node->OpType()]->next();
  //    } else {
  //      onnxruntime::ProviderType exec_provider_name = node->GetExecutionProviderType();
  //      ORT_ENFORCE(stream_map.find(exec_provider_name) != stream_map.end());
  //      logic_stream_index = stream_map[exec_provider_name]->next();
  //    }
  //    ORT_ENFORCE(logic_stream_index > -1 && logic_stream_index < num_logic_streams_);
  //    stream_nodes_[logic_stream_index].push_back(node_index);
  //    node_stream_map_[node_index] = logic_stream_index;
  //  }
  //}
=======
>>>>>>> db244d88
  // build each logic streams
  Status BuildExecutionPlan(const ExecutionProviders& execution_providers,
                            const IStreamCommandHandleRegistry& stream_handle_registry) {
    //1. create logic stream instance
    auto& execution_plan = plan_.execution_plan;
    for (size_t i = 0; i < num_logic_streams_; ++i) {
      execution_plan.emplace_back(std::make_unique<SequentialExecutionPlan::LogicStream>());
    }
    //2. for each node, if any of its consumer partitioned to another stream, generate a notification
    size_t num_notifications = 0;
    std::unordered_map<NodeIndex, NotificationIndex> node_to_notification;
    for (size_t i = 0; i < num_logic_streams_; ++i) {
      for (auto node_index : stream_nodes_[i]) {
        auto* node = graph_viewer_.GetNode(node_index);
        for (auto it = node->OutputNodesBegin(); it != node->OutputNodesEnd(); ++it) {
          if (std::find(stream_nodes_[i].begin(), stream_nodes_[i].end(), it->Index()) == stream_nodes_[i].end()) {
            node_to_notification[node_index] = num_notifications++;
            break;
          }
        }
      }
    }
    //3. Check the nodes in each logical stream, set EP instance;
    for (size_t i = 0; i < num_logic_streams_; ++i) {
      std::set<const IExecutionProvider*> providers;
      for (auto node_index : stream_nodes_[i]) {
        auto* node = graph_viewer_.GetNode(node_index);
        onnxruntime::ProviderType exec_provider_name = node->GetExecutionProviderType();
        const IExecutionProvider* ep = execution_providers.Get(exec_provider_name);
        if (execution_plan[node_stream_map_[node_index]]->ep_) {
          ORT_ENFORCE(execution_plan[node_stream_map_[node_index]]->ep_ == ep);
        } else {
          execution_plan[node_stream_map_[node_index]]->ep_ = ep;
        }
      }
    }
    //4. set notification owners
    plan_.notification_owners.resize(num_notifications);
    for (auto node_index : graph_viewer_.GetNodesInTopologicalOrder()) {
      auto it = node_to_notification.find(node_index);
      if (it != node_to_notification.end()) {
        // notification owned by the node who produced it.
        plan_.notification_owners[it->second] = node_stream_map_[node_index];
      }
    }
    //5. add commands to logic queue
    for (size_t i = 0; i < num_logic_streams_; ++i) {
      for (size_t j = 0; j < stream_nodes_[i].size(); ++j) {
        auto node_index = stream_nodes_[i][j];
        if (j > 0) {
          // add dependency for current logic stream
          dependence_graph_[node_index].insert(stream_nodes_[i][j - 1]);
        }
        //auto cur_stream_idx = node_stream_map_[node_index];
        // check if any producer is not in current stream, if yes, create a wait
        auto* node = graph_viewer_.GetNode(node_index);
        for (auto it = node->InputNodesBegin(); it != node->InputNodesEnd(); ++it) {
          if (std::find(stream_nodes_[i].begin(), stream_nodes_[i].end(), it->Index()) == stream_nodes_[i].end()) {
            // find the notificaiton id
            auto notfication_it = node_to_notification.find(it->Index());
            ORT_ENFORCE(notfication_it != node_to_notification.end());
            NotificationIndex notification_index = notfication_it->second;
            // push a barrier
            size_t barrier_id = plan_.num_barriers++;
            plan_.downstream_map[notification_index].push_back({i,
                static_cast<int>(execution_plan[i]->steps_.size())});
            execution_plan[i]->steps_.emplace_back(std::make_unique<BarrierStep>(barrier_id));
#ifdef ENABLE_TRAINING
            execution_plan[i]->step_node_index.push_back(node_index);
#endif
            // push a wait command if has EP registered it.
            auto wait_handle = stream_handle_registry.GetWaitHandle(
                execution_plan[plan_.notification_owners[notfication_it->second]]->ep_->Type(),
                node->GetExecutionProviderType());
            if (wait_handle) {
              execution_plan[i]->steps_.emplace_back(std::make_unique<WaitOnEPStep>(wait_handle, notification_index));
#ifdef ENABLE_TRAINING
              execution_plan[i]->step_node_index.push_back(node_index);
#endif
            }
          }
        }
        for (auto it = node->OutputNodesBegin(); it != node->OutputNodesEnd(); ++it) {
          // add dependency for model graph
          dependence_graph_[it->Index()].insert(node_index);
        }
        // push launch kernel command
        execution_plan[i]->steps_.emplace_back(std::make_unique<LaunchKernelStep>(node_index));
#ifdef ENABLE_TRAINING
        execution_plan[i]->step_node_index.push_back(node_index);
#endif
        // check if any notification generated by this node, if yes, push a activate
        auto notification_it = node_to_notification.find(node_index);
        if (notification_it != node_to_notification.end()) {
          NotificationIndex notification_index = notification_it->second;
          execution_plan[i]->steps_.emplace_back(std::make_unique<ActivateNotificationStep>(notification_index));
#ifdef ENABLE_TRAINING
          // calculate the min consmer;
          auto& order = graph_viewer_.GetNodesInTopologicalOrder();
          size_t distance = graph_viewer_.NumberOfNodes();
          for (auto it = node->OutputNodesBegin(); it != node->OutputNodesEnd(); ++it) {
            auto order_it = std::find(order.begin(), order.end(), it->Index());
            size_t cur_distance = std::distance(order.begin(), order_it);
            distance = std::min(distance, cur_distance);
          }
          // set the notification step as the triggering part of next node.
          execution_plan[i]->step_node_index.push_back(order[distance]);
#endif
          // notify downstreams
          execution_plan[i]->steps_.emplace_back(std::make_unique<TriggerDownstreamStep>(notification_index));
#ifdef ENABLE_TRAINING
          // set the notification step as the triggering part of next node.
          execution_plan[i]->step_node_index.push_back(order[distance]);
#endif
        }
      }
    }

    for (auto node_index : graph_viewer_.GetNodesInTopologicalOrder()) {
      auto* node = graph_viewer_.GetNode(node_index);
      const auto& output_defs = node->OutputDefs();
      for (size_t output_idx_local = 0; output_idx_local < output_defs.size(); ++output_idx_local) {
        const auto& node_output = output_defs[output_idx_local];
        if (!node_output->Exists()) continue;
        OrtValueIndex output_idx_global;
        ORT_THROW_IF_ERROR(ort_value_name_idx_map_.GetIdx(node_output->Name(), output_idx_global));
        plan_.value_to_stream_map[output_idx_global] = node_stream_map_[node_index];
        value_node_map_[output_idx_global] = node_index;
      }
    }

    return Status::OK();
  }

  static bool IsNonTensor(const onnxruntime::NodeArg& nodearg) {
    // TODO: unclear why we should go through a string-representation of type
    auto ptype = nodearg.Type();
    auto& type_proto = ONNX_NAMESPACE::Utils::DataTypeUtils::ToTypeProto(ptype);
    return !utils::HasTensorType(type_proto);
  }

#if !defined(DISABLE_OPTIONAL_TYPE)
  static bool IsOptionalType(const onnxruntime::NodeArg& nodearg) {
    const auto* type_proto = nodearg.TypeAsProto();
    return type_proto->value_case() == ONNX_NAMESPACE::TypeProto::kOptionalType;
  }
#endif

  //For in-place reuse tensors, the lifetime is the union of all the tensors that tensors that use that buffer
#if !defined(ORT_MINIMAL_BUILD) && defined(ORT_MEMORY_PROFILE)
  void AdjustInplaceLifeIntervals() {
    std::unordered_map<OrtValueIndex, std::vector<OrtValueIndex>> inplace_reuse_buffer;
    for (size_t i = 0; i < ort_value_info_.size(); ++i) {
      if (AllocPlan(OrtValueIndex(i)).inplace_reuse != OrtValueIndex(i)) {
        inplace_reuse_buffer[ort_value_info_[i].inplace_reused_buffer_index].push_back(OrtValueIndex(i));
      }
    }
    for (const auto& item : inplace_reuse_buffer) {
      IntervalT& lifetime = AllocPlan(item.first).life_interval;
      for (const auto& value : item.second) {
        auto start = AllocPlan(value).life_interval.first;
        auto end = AllocPlan(value).life_interval.second;
        lifetime.first = lifetime.first < start ? lifetime.first : start;
        lifetime.second = lifetime.second > end ? lifetime.second : end;
      }
      for (const auto& value : item.second) {
        AllocPlan(value).life_interval = lifetime;
      }
    }
  }
#endif
};

Status PlannerImpl::CreatePlan(const ExecutionProviders& execution_providers,
                               const IStreamCommandHandleRegistry& stream_handle_registry,
                               /*const ProviderStreamMap& provider_stream_map,
                               const OpStreamMap& op_stream_map,*/
                               const std::string& partition_config_file,
                               const logging::Logger& logger) {

  auto& p_graph_nodes = graph_viewer_.GetNodesInTopologicalOrder(context_->GetExecutionOrder());

  //1. partition graph into streams
  PartitionIntoStreams(logger, partition_config_file);

  //2. initialize the plan based on stream partition result
  int num_ml_values = ort_value_name_idx_map_.MaxIdx() + 1;

  Initialize(p_graph_nodes.size(), static_cast<size_t>(num_ml_values));

  // compute value location
  ORT_RETURN_IF_ERROR(ComputeValueLocation());
  ORT_RETURN_IF_ERROR(ComputePlanForInputsAndWeights());

  // build execution plan
  ORT_RETURN_IF_ERROR(BuildExecutionPlan(execution_providers, stream_handle_registry));

  // build value_node_map
  for (auto node_index : graph_viewer_.GetNodesInTopologicalOrder()) {
    auto* node = graph_viewer_.GetNode(node_index);
    const auto& output_defs = node->OutputDefs();
    for (size_t output_idx_local = 0; output_idx_local < output_defs.size(); ++output_idx_local) {
      const auto& node_output = output_defs[output_idx_local];
      if (!node_output->Exists()) continue;
      OrtValueIndex output_idx_global;
      ORT_THROW_IF_ERROR(ort_value_name_idx_map_.GetIdx(node_output->Name(), output_idx_global));
      value_node_map_[output_idx_global] = node_index;
    }
  }

  // determine sharing/reuse among ml-values
  ORT_RETURN_IF_ERROR(ComputeReusePlan());

#if !defined(ORT_MINIMAL_BUILD) && defined(ORT_MEMORY_PROFILE)
  //Adjust the allocate and lifetime intervals for all ml-values, based on their allocation kind.
  AdjustInplaceLifeIntervals();
#endif

#ifdef ENABLE_TRAINING
  // Determine allocation order for weights and activations. This needs to be done after ComputeReusePlan.
  ORT_RETURN_IF_ERROR(ComputeAllocationOrder());
#endif

  // convert information in the freelist_ into a deallocation plan in required format
  ORT_RETURN_IF_ERROR(GenerateDeallocationPlan());

  // Ensure Memory-Time schedule is valid. This should be called at the end because memory start/end timestamps
  // are updated until GenerateDeallocationPlan is finished.
  // TODO: enable verification
  // VerifyMemoryTimeSchedule();

  return Status::OK();
}

Status SequentialPlanner::CreatePlan(
    const Node* parent_node,
    const onnxruntime::GraphViewer& graph_viewer,
    const std::vector<const NodeArg*>& outer_scope_node_args,
    const ExecutionProviders& providers,
    const KernelCreateInfoMap& kernel_create_info_map,
    const SubgraphsKernelCreateInfoMaps& subgraphs_kernel_create_info_maps,
    const std::unordered_map<OrtValueName, OrtMemoryInfo>& outer_scope_node_arg_to_location_map,
    const OrtValueNameIdxMap& ort_value_name_idx_map,
    const ISequentialPlannerContext& context,
    const ExecutionProviders& execution_providers,
    const IStreamCommandHandleRegistry& stream_handle_registry,
    const std::string& partition_config_file,
    const logging::Logger& logger,
    std::unique_ptr<SequentialExecutionPlan>& plan) {
  // allocate/reset here so we know it's clean
  ORT_ENFORCE(plan, "plan ptr must be filled with instance!");
  // plan = std::make_unique<SequentialExecutionPlan>(); // jesus ... so we hate polymophism really?

  PlannerImpl planner(parent_node, graph_viewer, outer_scope_node_args, providers,
                      kernel_create_info_map, subgraphs_kernel_create_info_maps,
                      outer_scope_node_arg_to_location_map,
                      ort_value_name_idx_map, context, *plan);

  return planner.CreatePlan(execution_providers,
                            stream_handle_registry,
                            /*provider_stream_map,
                            op_stream_map,*/
                            partition_config_file,
                            logger);
}

////////////////////////////////////////////////////////////////////////////////////////////////////////////////////////////////////////////////

std::unordered_map<std::string, INodePartitioner::NodePartitionerType> INodePartitioner::name_type_map = {{std::string{"DummyPartition"}, NodePartitionerType::DummyPartition}};

//INodePartitioner::INodePartitioner(const std::string& configuration_file, const logging::Logger& logger) : configuration_file_(configuration_file, logger) {}

class DummyPartitioner : public INodePartitioner {
 public:
  DummyPartitioner(const logging::Logger& logger, const std::string& configuration_file) : INodePartitioner(logger, configuration_file) {
    Initialize();
  }
  ~DummyPartitioner() {
    if (need_dump_) {
      DumpPartition();
    }
  }
  void DumpPartition() const;
  void PartitionNodes(const onnxruntime::GraphViewer& graph_viewer, std::vector<std::vector<NodeIndex>>& stream_nodes) override;
  virtual const std::string& Name() const override {
    return name;
  }

 private:
  void Initialize();
  int num_streams_{};
  std::map<std::string, int> max_streams_;
  std::vector<std::vector<std::string>> node_names_by_stream_;
  bool need_dump_ = false;
  static const std::string name;
};

const std::string DummyPartitioner::name = "DummyPartition";

/*
Format of the configuration file for dummpy partition:
line 1: DummyPartition                           # name of the partitioner
line 2: ExecutionProviders:2                     # number of execution providers
line 3: CpuExecutionProvider:2                   # number of streams of the 1st ep
line 4: GpuExecutionProvider:2                   # number of streams of the 2nd ep
line 5: node_name,node_name,node_name ...        # list of nodes on 1st stream of the 1st ep
line 6: node_name,node_name,node_name ...        # list of nodes on 2nd stream of the 1st ep
line 7: node_name,node_name,node_name ...        # list of nodes on 1st stream of the 2nd ep
line 8: node_name,node_name,node_name ...        # list of nodes on 2nd stream of the 2nd ep
*/

#define EXIT_ON_ERR(err)\
      status_ = ORT_MAKE_STATUS(ONNXRUNTIME, FAIL, err);\
      if_stream.close();\
      return;

void DummyPartitioner::Initialize() {
  if (configuration_file_.empty()) {
    return;
  }
  std::ifstream if_stream(configuration_file_);
  if (if_stream.is_open()) {
    std::string line;
    if (!std::getline(if_stream, line) || line != Name()) {
      EXIT_ON_ERR("configuration file should start with a line of partition name");
    }
    if (std::getline(if_stream, line)) {
      auto columns = INodePartitioner::Split(line,':');
      if (columns.size() != 2 || columns[0] != "ExecutionProviders") {
        EXIT_ON_ERR("2nd line of configuration file should be of format: ExecutionProviders,<an integer>");
      }
      int eps = atoi(columns[1].c_str());
      if (eps <= 0) {
        EXIT_ON_ERR("2nd line, the number of ExecutionProviders must be a positive value");
      }
      for (int i = 0; i < eps; ++i) {
        if (std::getline(if_stream, line)) {
          columns = INodePartitioner::Split(line,':');
          if (columns.size() != 2) {
            EXIT_ON_ERR("invalid configuration - failed to read execution provider stream setting")
          }
        } else {
          EXIT_ON_ERR("invalid configuration - failed to read execution provider stream setting");
        }
        auto num_current_stream = atoi(columns[1].c_str());
        max_streams_[columns[0]] = num_current_stream;  //TODO: handle the case when columns[1] has non alpha char
        num_streams_ += num_current_stream;
      }
      while (getline(if_stream, line)) {
        node_names_by_stream_.push_back(INodePartitioner::Split(line,','));
        if (node_names_by_stream_.back().empty()) {
          EXIT_ON_ERR("invalid configuration - the line of node names is empty");
        }
      }
      if (node_names_by_stream_.size() != (size_t)num_streams_) {
        EXIT_ON_ERR("invalid configuration - the total number of line of streams mismatch with the sum of execution provider stream setting");
      }
    } else {
      need_dump_ = true;
    }
    if_stream.close();
  }
}

void DummyPartitioner::DumpPartition() const {
  if (configuration_file_.empty()) {
    return;
  }
  std::ofstream of_stream(configuration_file_, std::ios_base::out | std::ios_base::trunc);
  if (of_stream.is_open()) {
    of_stream << Name() << std::endl;
    of_stream << "ExecutionProviders:" << max_streams_.size() << std::endl;
    for (const auto& kv : max_streams_) {
      of_stream << kv.first << ":" << kv.second << std::endl;
    }
    for (const auto& nodes : node_names_by_stream_) {
      std::copy(nodes.begin(), nodes.end() - 1, std::ostream_iterator<std::string>(of_stream, ","));
      if (!nodes.empty()) {
        of_stream << nodes.back() << std::endl;
      }
    }
    of_stream.close();
  } else {
    LOGS(logger_, WARNING) << "DummyPartitioner failed to dump configuration to file: " << configuration_file_;
  }
}

void DummyPartitioner::PartitionNodes(const onnxruntime::GraphViewer& graph_viewer, std::vector<std::vector<NodeIndex>>& stream_nodes) {
  if (!status_.IsOK()) {
    return;  // input configuration has errors, do nothing
  }

  std::unordered_map<std::string, int> op_type_counter;
  auto& p_graph_nodes = graph_viewer.GetNodesInTopologicalOrder();

  if (max_streams_.empty() && node_names_by_stream_.empty()) { // input configure empty, do it from scratch
    // partition by ep, each has one stream
    std::unordered_map<std::string, int> ep_to_stream;
    for (auto node_index : p_graph_nodes) {
      const auto* node = graph_viewer.GetNode(node_index);
      const auto& op_type = node->OpType();
      const auto& node_name = node->Name();
      onnxruntime::ProviderType exec_provider_name = node->GetExecutionProviderType();
      if (max_streams_.find(exec_provider_name) == max_streams_.end()) {
        max_streams_[exec_provider_name] = 1;
      }
      auto it = ep_to_stream.find(exec_provider_name);
      if (it == ep_to_stream.end()) {
        ep_to_stream[exec_provider_name] = static_cast<int>(node_names_by_stream_.size());
        node_names_by_stream_.push_back({});
        it = ep_to_stream.find(exec_provider_name);
      }
      if (node_name.empty()) {
        node_names_by_stream_[it->second].push_back(op_type + std::to_string(op_type_counter[op_type]++));
      } else {
        node_names_by_stream_[it->second].push_back(node_name);
      }
    }
  }
  std::unordered_map<std::string, int> node_stream_map;
  for (size_t i = 0; i < node_names_by_stream_.size(); ++i) {
    for (const auto& node_name : node_names_by_stream_[i]) {
      node_stream_map[node_name] = i;
    }
  }
  op_type_counter.clear();
  stream_nodes.clear();
  stream_nodes.resize(node_names_by_stream_.size());
  for (auto node_index : p_graph_nodes) {
    const auto* node = graph_viewer.GetNode(node_index);
    const auto& op_type = node->OpType();
    const auto& node_name = node->Name();
    if (node_name.empty()) {
      auto tmp_name = op_type + std::to_string(op_type_counter[op_type]++);
      ORT_ENFORCE(node_stream_map.find(tmp_name) != node_stream_map.end());
      stream_nodes[node_stream_map[tmp_name]].push_back(node_index);
    } else {
      stream_nodes[node_stream_map[node_name]].push_back(node_index);
    }
  }
}

std::vector<std::string> INodePartitioner::Split(const std::string& line, char splitor) {
  std::vector<std::string> columns;
  std::string column;
  std::stringstream ss;
  ss << line;
  while (getline(ss, column, splitor)) {
    columns.push_back(column);
  }
  return columns;
}

std::unique_ptr<INodePartitioner> INodePartitioner::CreateNodePartitioner(const logging::Logger& logger, const std::string& configuration_file) {
  std::string cfg_file = configuration_file;
  INodePartitioner::NodePartitionerType partitioner_type = INodePartitioner::NodePartitionerType::DummyPartition;
  if (!cfg_file.empty()) {
    std::ifstream if_stream(cfg_file);
    if (if_stream.is_open()) {
      std::string partitioner_name;
      std::getline(if_stream, partitioner_name);
      if_stream.close();
      auto iter = name_type_map.find(partitioner_name);
      ORT_ENFORCE(iter != name_type_map.end(), "invalid node partitioner name");
      partitioner_type = iter->second;
    } else { // create and initialize the configure file if not already there
      std::ofstream of_stream(cfg_file, std::ios_base::out | std::ios_base::trunc);
      ORT_ENFORCE(of_stream.is_open(), "cannnot write configuration to", cfg_file.c_str());
      of_stream << "DummyPartition" << std::endl;
      of_stream.close();
    }
  }//else means configuration will not be written to a file
  std::unique_ptr<INodePartitioner> node_partitioner;
  switch (partitioner_type) {
    case INodePartitioner::NodePartitionerType::DummyPartition:
      node_partitioner.reset(new DummyPartitioner(logger, cfg_file));
      break;
    default:
      break;
  }
  return node_partitioner;
}

}  // namespace onnxruntime<|MERGE_RESOLUTION|>--- conflicted
+++ resolved
@@ -1779,74 +1779,6 @@
     num_logic_streams_ = stream_nodes_.size();
   }
 
-<<<<<<< HEAD
-  //TODO: the current partition algo based on primitive user setting is not flexible.
-  //Need a better way to read from user configurations
-  //void PartitionIntoStreams(const ProviderStreamMap& provider_stream_map,
-  //                          const OpStreamMap& op_stream_map) {
-  //  class StreamRange {  //iterate between [from,to)
-  //   public:
-  //    StreamRange(int from, int to) : from_(from), to_(to){};
-  //    int next() {
-  //      int size = to_ - from_;
-  //      ORT_ENFORCE(size > 0, "invalid stream range");
-  //      int curr = from_ + iter_;
-  //      iter_ = (iter_ + 1) % size;
-  //      return curr;
-  //    };
-  //    StreamRange(const StreamRange&) = default;
-  //    StreamRange(StreamRange&&) = default;
-  //    StreamRange& operator=(const StreamRange&) = default;
-  //    StreamRange& operator=(StreamRange&&) = default;
-
-  //   private:
-  //    int from_{};
-  //    int to_{};
-  //    int iter_{};
-  //  };  //StreamRange
-
-  //
-  //  std::map<std::string, std::unique_ptr<StreamRange>> stream_map;
-  //  for (const auto& iter : provider_stream_map) {
-  //    const auto& provider_name = iter.first;
-  //    int num_streams = iter.second;
-  //    int prev_stream_idx = static_cast<int>(num_logic_streams_);
-  //    for (int i = 0; i < num_streams; ++i) {
-  //      num_logic_streams_++;
-  //    }
-  //    stream_map.insert({provider_name, std::make_unique<StreamRange>(prev_stream_idx, static_cast<int>(num_logic_streams_))});
-  //  }
-
-  //  for (const auto& iter : op_stream_map) {
-  //    for (const auto& op : iter) {
-  //      stream_map.insert({op, std::make_unique<StreamRange>(static_cast<int>(num_logic_streams_),
-  //          static_cast<int>(num_logic_streams_) + 1)});
-  //    }
-  //    num_logic_streams_++;
-  //  }
-
-  //  //partition the nodes into streams
-  //  stream_nodes_.resize(num_logic_streams_);
-  //  node_stream_map_.resize(graph_viewer_.MaxNodeIndex() + 1);
-  //  auto& p_graph_nodes = graph_viewer_.GetNodesInTopologicalOrder(context_->GetExecutionOrder());
-
-  //  for (auto node_index : p_graph_nodes) {
-  //    const auto* node = graph_viewer_.GetNode(node_index);
-  //    int logic_stream_index = -1;
-  //    if (stream_map.find(node->OpType()) != stream_map.end()) {
-  //      logic_stream_index = stream_map[node->OpType()]->next();
-  //    } else {
-  //      onnxruntime::ProviderType exec_provider_name = node->GetExecutionProviderType();
-  //      ORT_ENFORCE(stream_map.find(exec_provider_name) != stream_map.end());
-  //      logic_stream_index = stream_map[exec_provider_name]->next();
-  //    }
-  //    ORT_ENFORCE(logic_stream_index > -1 && logic_stream_index < num_logic_streams_);
-  //    stream_nodes_[logic_stream_index].push_back(node_index);
-  //    node_stream_map_[node_index] = logic_stream_index;
-  //  }
-  //}
-=======
->>>>>>> db244d88
   // build each logic streams
   Status BuildExecutionPlan(const ExecutionProviders& execution_providers,
                             const IStreamCommandHandleRegistry& stream_handle_registry) {

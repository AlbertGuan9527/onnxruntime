/*
 The implementation of this file is based on our Multi-Head Attention impl.cu file,
 which is based on qkvToContext plugin in TensorRT demo:
 https://github.com/NVIDIA/TensorRT/tree/release/5.1/demo/BERT/

Copyright 2019 NVIDIA Corporation

Licensed under the Apache License, Version 2.0 (the "License");
you may not use this file except in compliance with the License.
You may obtain a copy of the License at

    http://www.apache.org/licenses/LICENSE-2.0

Unless required by applicable law or agreed to in writing, software
distributed under the License is distributed on an "AS IS" BASIS,
WITHOUT WARRANTIES OR CONDITIONS OF ANY KIND, either express or implied.
See the License for the specific language governing permissions and
limitations under the License.
*/

// Modifications:
// (1) support GPT-2 past state, unidirectional mask (causal)
// (2) use flash attention kernel from (https://github.com/Dao-AILab/flash-attention)
// (3) support different number of heads for Q and KV
// Copyright (c) Microsoft Corporation. All rights reserved.
// Licensed under the MIT License.

#include <cassert>
#include <cuda_fp16.h>
#include <cub/cub.cuh>
#include "core/providers/cuda/cu_inc/common.cuh"
#include "core/providers/cuda/cuda_common.h"
#include "core/providers/cuda/shared_inc/fpgeneric.h"
#include "contrib_ops/cuda/bert/attention_softmax.h"
#include "contrib_ops/cuda/bert/transformer_common.h"
#include "contrib_ops/cuda/bert/add_bias_transpose.h"
#include "contrib_ops/cpu/bert/attention_base.h"
#include "contrib_ops/cuda/bert/bert_padding.h"
#include "contrib_ops/cuda/transformers/dump_cuda_tensor.h"
#include "contrib_ops/cuda/bert/cutlass_fmha/memory_efficient_attention.h"
#include "contrib_ops/cuda/bert/flash_attention/flash_api.h"
#include "contrib_ops/cuda/bert/group_query_attention_impl.h"
#include "contrib_ops/cuda/bert/attention_impl.h"

using namespace onnxruntime::cuda;

namespace onnxruntime {
namespace contrib {
namespace cuda {

////////// Auxiliary Kernels for KV prep

// Kernel for seqlens_k
__global__ void repeat_seqlen(int32_t* seqlens_k, int32_t seqlen, int batch_size) {
  int id = blockDim.x * blockIdx.x + threadIdx.x;
  if (id < batch_size) seqlens_k[id] = seqlen;
}

// Kernel to append new and past kv in either BSNH or BNSH format
// Adapted from ConcatTensorToTensor kernel in attention_kv_cache.cu file
template <typename T>
__global__ void ConcatNewToPastKV(const int new_seqlen,
                                  const int past_seqlen,
                                  const int buffer_seqlen,
                                  const T* past_kv,
                                  const T* new_kv,
                                  T* present_kv,
                                  const bool is_bsnh) {  // refers to past; otherwise bnsh
  const int h = threadIdx.x;
  const int n = threadIdx.y;
  const int s = blockIdx.x;
  const int b = blockIdx.y;

  const int present_seqlen = gridDim.x;
  const int num_heads = blockDim.y;
  const int H = blockDim.x;

  const int present_batch_stride = buffer_seqlen * num_heads * H;
  const int row_stride = is_bsnh ? num_heads * H : H;
  const int present_head_stride = is_bsnh ? H : buffer_seqlen * H;

  // past_kv:     BPNH or BNPH
  // new_kv:      BLNH
  // present_kv:  BTNH or BNTH

  int out_offset = b * present_batch_stride + s * row_stride + n * present_head_stride + h;
  if (s < past_seqlen) {
    const int past_batch_stride = past_seqlen * num_heads * H;
    const int past_head_stride = is_bsnh ? H : past_seqlen * H;
    const int in_offset = b * past_batch_stride + s * row_stride + n * past_head_stride + h;
    present_kv[out_offset] = past_kv[in_offset];
  } else if (s < present_seqlen) {
    // Note: new KV always BSNH
    const int new_batch_stride = new_seqlen * num_heads * H;
    const int new_row_stride = num_heads * H;
    const int new_head_stride = H;
    const int in_offset = b * new_batch_stride + (s - past_seqlen) * new_row_stride + n * new_head_stride + h;
    present_kv[out_offset] = new_kv[in_offset];
  }
}

// Use when (H*)*num_heads > 1024
template <typename T>
__global__ void ConcatNewToPastKVLarge(const int new_seqlen,
                                       const int past_seqlen,
                                       const int buffer_seqlen,
                                       const int H,
                                       const int num_heads,
                                       const T* past_kv,
                                       const T* new_kv,
                                       T* present_kv,
                                       const bool is_bsnh) {
  int i = threadIdx.x + (blockDim.x * blockIdx.x);
  if (i < H * num_heads) {
    const int h = i % H;
    const int n = i / H;
    const int s = blockIdx.y;
    const int b = blockIdx.z;
    const int present_seqlen = gridDim.y;

    const int present_batch_stride = buffer_seqlen * num_heads * H;
    const int row_stride = is_bsnh ? num_heads * H : H;
    const int present_head_stride = is_bsnh ? H : buffer_seqlen * H;

    // past_kv:     BPNH or BNPH
    // new_kv:      BLNH
    // present_kv:  BTNH or BNTH

    int out_offset = b * present_batch_stride + s * row_stride + n * present_head_stride + h;
    if (s < past_seqlen) {
      const int past_batch_stride = past_seqlen * num_heads * H;
      const int past_head_stride = is_bsnh ? H : past_seqlen * H;
      const int in_offset = b * past_batch_stride + s * row_stride + n * past_head_stride + h;
      present_kv[out_offset] = past_kv[in_offset];
    } else if (s < present_seqlen) {
      const int new_batch_stride = new_seqlen * num_heads * H;
      const int new_row_stride = num_heads * H;
      const int new_head_stride = H;
      const int in_offset = b * new_batch_stride + (s - past_seqlen) * new_row_stride + n * new_head_stride + h;
      present_kv[out_offset] = new_kv[in_offset];
    }
  }
}

// Concat new to past in present. Supports past BSNH or past BNSH
template <typename T>
Status LaunchConcatNewToPastKV(contrib::GroupQueryAttentionParameters& parameters,
                               GroupQueryAttentionData<T>& data,
                               cudaStream_t stream,
                               const int max_threads_per_block) {
  const int batch_size = parameters.batch_size;
  const int kv_sequence_length = parameters.kv_sequence_length;
  const int past_sequence_length = parameters.past_sequence_length;
  const int max_sequence_length = parameters.max_sequence_length;
  const int present_sequence_length = parameters.present_sequence_length;
  const int kv_num_heads = parameters.kv_num_heads;
  const int head_size = parameters.head_size;
  AttentionQkvFormat past_kv_format = parameters.past_kv_format;

  assert(past_kv_format == AttentionQkvFormat::Q_K_V_BSNH || past_kv_format == AttentionQkvFormat::Q_K_V_BNSH);
  const int H = head_size / 4;  // divide by 4 so kernel can operate on 4 float16 elements at a time.
  if (H * kv_num_heads <= max_threads_per_block) {
    const dim3 grid(present_sequence_length, batch_size, 1);
    const dim3 block(H, kv_num_heads, 1);
    ConcatNewToPastKV<float2><<<grid, block, 0, stream>>>(kv_sequence_length,
                                                          past_sequence_length,
                                                          max_sequence_length,
                                                          reinterpret_cast<const float2*>(data.past_key),
                                                          reinterpret_cast<const float2*>(data.key),
                                                          reinterpret_cast<float2*>(data.present_key),
                                                          past_kv_format == AttentionQkvFormat::Q_K_V_BSNH);
    ConcatNewToPastKV<float2><<<grid, block, 0, stream>>>(kv_sequence_length,
                                                          past_sequence_length,
                                                          max_sequence_length,
                                                          reinterpret_cast<const float2*>(data.past_value),
                                                          reinterpret_cast<const float2*>(data.value),
                                                          reinterpret_cast<float2*>(data.present_value),
                                                          past_kv_format == AttentionQkvFormat::Q_K_V_BSNH);
  } else {
    int steps = (H * kv_num_heads + 255) / 256;
    const dim3 grid(steps, present_sequence_length, batch_size);
    const dim3 block(256, 1, 1);
    ConcatNewToPastKVLarge<float2><<<grid, block, 0, stream>>>(kv_sequence_length,
                                                               past_sequence_length,
                                                               max_sequence_length,
                                                               H,
                                                               kv_num_heads,
                                                               reinterpret_cast<const float2*>(data.past_key),
                                                               reinterpret_cast<const float2*>(data.key),
                                                               reinterpret_cast<float2*>(data.present_key),
                                                               past_kv_format == AttentionQkvFormat::Q_K_V_BSNH);
    ConcatNewToPastKVLarge<float2><<<grid, block, 0, stream>>>(kv_sequence_length,
                                                               past_sequence_length,
                                                               max_sequence_length,
                                                               H,
                                                               kv_num_heads,
                                                               reinterpret_cast<const float2*>(data.past_value),
                                                               reinterpret_cast<const float2*>(data.value),
                                                               reinterpret_cast<float2*>(data.present_value),
                                                               past_kv_format == AttentionQkvFormat::Q_K_V_BSNH);
  }
  return CUDA_CALL(cudaGetLastError());
}

// Kernel to append new kv to kv buffer in place
template <typename T>
__global__ void ConcatKVInPlace(const int past_seqlen,
                                const int present_seqlen,
                                T* kv_buff,
                                const T* new_kv,
                                const bool is_bsnh) {  // refers to kv buff; otherwise bnsh
  const int h = threadIdx.x;
  const int n = threadIdx.y;
  const int s = blockIdx.x;
  const int b = blockIdx.y;

  const int new_seqlen = gridDim.x;
  const int num_heads = blockDim.y;
  const int H = blockDim.x;

  const int present_batch_stride = present_seqlen * num_heads * H;
  const int present_row_stride = is_bsnh ? num_heads * H : H;
  const int present_head_stride = is_bsnh ? H : present_seqlen * H;

  // kv_buff:     BTNH or BNTH with buffered memory for new
  // new_kv:      BLNH

  int out_offset = b * present_batch_stride + (s + past_seqlen) * present_row_stride + n * present_head_stride + h;
  // Note: new KV always BSNH
  const int new_batch_stride = new_seqlen * num_heads * H;
  const int new_row_stride = num_heads * H;
  const int new_head_stride = H;
  const int in_offset = b * new_batch_stride + s * new_row_stride + n * new_head_stride + h;
  kv_buff[out_offset] = new_kv[in_offset];
}

template <typename T>
__global__ void ConcatKVInPlaceLarge(const int past_seqlen,
                                     const int present_seqlen,
                                     const int H,
                                     const int num_heads,
                                     T* kv_buff,
                                     const T* new_kv,
                                     const bool is_bsnh) {  // refers to kv buff; otherwise bnsh
  int i = threadIdx.x + (blockDim.x * blockIdx.x);
  if (i < H * num_heads) {
    const int h = i % H;
    const int n = i / H;
    const int s = blockIdx.y;
    const int b = blockIdx.z;
    const int new_seqlen = gridDim.y;

    const int present_batch_stride = present_seqlen * num_heads * H;
    const int present_row_stride = is_bsnh ? num_heads * H : H;
    const int present_head_stride = is_bsnh ? H : present_seqlen * H;

    // kv_buff:     BTNH or BNTH with buffered memory for new
    // new_kv:      BLNH

    int out_offset = b * present_batch_stride + (s + past_seqlen) * present_row_stride + n * present_head_stride + h;
    // Note: new KV always BSNH
    const int new_batch_stride = new_seqlen * num_heads * H;
    const int new_row_stride = num_heads * H;
    const int new_head_stride = H;
    const int in_offset = b * new_batch_stride + s * new_row_stride + n * new_head_stride + h;
    kv_buff[out_offset] = new_kv[in_offset];
  }
}

// Concat new to kv buffer in place
template <typename T>
Status LaunchConcatKVInPlace(contrib::GroupQueryAttentionParameters& parameters,
                             GroupQueryAttentionData<T>& data,
                             cudaStream_t stream,
                             const int max_threads_per_block) {
  const int batch_size = parameters.batch_size;
  const int kv_sequence_length = parameters.kv_sequence_length;
  const int max_sequence_length = parameters.max_sequence_length;
  const int past_sequence_length = parameters.past_sequence_length;
  const int kv_num_heads = parameters.kv_num_heads;
  const int head_size = parameters.head_size;
  AttentionQkvFormat past_kv_format = parameters.past_kv_format;
  assert(past_kv_format == AttentionQkvFormat::Q_K_V_BSNH || past_kv_format == AttentionQkvFormat::Q_K_V_BNSH);
  const int H = head_size / 4;
  if (H * kv_num_heads <= max_threads_per_block) {
    const dim3 grid(kv_sequence_length, batch_size, 1);
    const dim3 block(H, kv_num_heads, 1);
    ConcatKVInPlace<float2><<<grid, block, 0, stream>>>(past_sequence_length,
                                                        max_sequence_length,
                                                        reinterpret_cast<float2*>(data.present_key),
                                                        reinterpret_cast<const float2*>(data.key),
                                                        past_kv_format == AttentionQkvFormat::Q_K_V_BSNH);
    ConcatKVInPlace<float2><<<grid, block, 0, stream>>>(past_sequence_length,
                                                        max_sequence_length,
                                                        reinterpret_cast<float2*>(data.present_value),
                                                        reinterpret_cast<const float2*>(data.value),
                                                        past_kv_format == AttentionQkvFormat::Q_K_V_BSNH);
  } else {
    int steps = int(ceil(float(H * kv_num_heads) / 256.0));
    const dim3 grid(steps, kv_sequence_length, batch_size);
    const dim3 block(256, 1, 1);
    ConcatKVInPlaceLarge<float2><<<grid, block, 0, stream>>>(past_sequence_length,
                                                             max_sequence_length,
                                                             H,
                                                             kv_num_heads,
                                                             reinterpret_cast<float2*>(data.present_key),
                                                             reinterpret_cast<const float2*>(data.key),
                                                             past_kv_format == AttentionQkvFormat::Q_K_V_BSNH);
    ConcatKVInPlaceLarge<float2><<<grid, block, 0, stream>>>(past_sequence_length,
                                                             max_sequence_length,
                                                             H,
                                                             kv_num_heads,
                                                             reinterpret_cast<float2*>(data.present_value),
                                                             reinterpret_cast<const float2*>(data.value),
                                                             past_kv_format == AttentionQkvFormat::Q_K_V_BSNH);
  }
  return CUDA_CALL(cudaGetLastError());
}

// Kernel for use with memory efficient kernel... kv_in is grouped and of bnsh or bsnh... kv_out is ungrouped and bsnh
template <typename T>
__global__ void Ungroup(const T* kv_in,
                        T* kv_out,
                        const int in_seqlen,
                        const int kv_num_heads,
                        const bool is_bsnh) {
  const int h = threadIdx.x;
  const int out_n = threadIdx.y;
  const int s = blockIdx.x;
  const int b = blockIdx.y;

  const int out_seqlen = gridDim.x;
  const int q_num_heads = blockDim.y;
  const int H = blockDim.x;

  const int q_kv_head_ratio = q_num_heads / kv_num_heads;
  const int out_batch_stride = out_seqlen * q_num_heads * H;
  const int out_row_stride = is_bsnh ? q_num_heads * H : H;
  const int out_head_stride = is_bsnh ? H : out_seqlen * H;

  const int in_batch_stride = in_seqlen * kv_num_heads * H;
  const int in_row_stride = is_bsnh ? kv_num_heads * H : H;
  const int in_head_stride = is_bsnh ? H : in_seqlen * H;
  const int in_n = out_n / q_kv_head_ratio;

  const int out_offset = out_batch_stride * b + out_row_stride * s + out_head_stride * out_n + h;
  const int in_offset = in_batch_stride * b + in_row_stride * s + in_head_stride * in_n + h;
  kv_out[out_offset] = kv_in[in_offset];
}

template <typename T>
__global__ void UngroupLarge(const T* kv_in,
                             T* kv_out,
                             const int H,
                             const int in_seqlen,
                             const int q_num_heads,
                             const int kv_num_heads,
                             const bool is_bsnh) {
  int i = threadIdx.x + (blockDim.x * blockIdx.x);  // index along H * q_num_heads elements
  if (i < H * q_num_heads) {
    const int out_seqlen = gridDim.y;
    const int s = blockIdx.y;
    const int b = blockIdx.z;

    const int q_kv_head_ratio = q_num_heads / kv_num_heads;
    const int out_batch_stride = out_seqlen * q_num_heads * H;
    const int out_row_stride = is_bsnh ? q_num_heads * H : H;
    const int out_head_stride = is_bsnh ? H : out_seqlen * H;

    const int in_batch_stride = in_seqlen * kv_num_heads * H;
    const int in_row_stride = is_bsnh ? kv_num_heads * H : H;
    const int in_head_stride = is_bsnh ? H : in_seqlen * H;

    const int h = i % H;
    const int out_n = i / H;
    const int in_n = out_n / q_kv_head_ratio;
    const int out_offset = out_batch_stride * b + out_row_stride * s + out_head_stride * out_n + h;
    const int in_offset = in_batch_stride * b + in_row_stride * s + in_head_stride * in_n + h;
    kv_out[out_offset] = kv_in[in_offset];
  }
}

// Ungroup kv or present kv for use in Memory Efficient kernel. If present kv is not null and is BNSH, transposes it.
Status LaunchUngroup(contrib::GroupQueryAttentionParameters& parameters,
                     float2* k_buff, float2* v_buff,
                     const float2* k_og, const float2* v_og,
                     const int buff_seqlen, const int og_seqlen,
                     const bool is_bsnh,
                     cudaStream_t stream,
                     const int max_threads_per_block) {
  const int batch_size = parameters.batch_size;
  const int num_heads = parameters.num_heads;
  const int kv_num_heads = parameters.kv_num_heads;
  const int head_size = parameters.head_size;

  const int H = head_size / 4;
  if (H * num_heads <= max_threads_per_block) {
    const dim3 grid(buff_seqlen, batch_size, 1);
    const dim3 block(H, num_heads, 1);
    Ungroup<float2><<<grid, block, 0, stream>>>(k_og,
                                                k_buff,
                                                og_seqlen,
                                                kv_num_heads,
                                                is_bsnh);
    Ungroup<float2><<<grid, block, 0, stream>>>(v_og,
                                                v_buff,
                                                og_seqlen,
                                                kv_num_heads,
                                                is_bsnh);
  } else {
    int steps = int(ceil(float(H * num_heads) / 256.0));
    const dim3 grid(steps, buff_seqlen, batch_size);
    const dim3 block(256, 1, 1);
    UngroupLarge<float2><<<grid, block, 0, stream>>>(k_og,
                                                     k_buff,
                                                     H,
                                                     og_seqlen,
                                                     num_heads,
                                                     kv_num_heads,
                                                     is_bsnh);
    UngroupLarge<float2><<<grid, block, 0, stream>>>(v_og,
                                                     v_buff,
                                                     H,
                                                     og_seqlen,
                                                     num_heads,
                                                     kv_num_heads,
                                                     is_bsnh);
  }
  return CUDA_CALL(cudaGetLastError());
}

////////// Launch Kernels

#if USE_FLASH_ATTENTION
template <typename T>
Status FlashAttention(
    const cudaDeviceProp& device_prop,
    cudaStream_t stream,
    contrib::GroupQueryAttentionParameters& parameters,
    GroupQueryAttentionData<T>& data,
    float scale) {
  const int max_threads_per_block = device_prop.maxThreadsPerBlock;
  const int batch_size = parameters.batch_size;
  const int sequence_length = parameters.sequence_length;
  const int kv_sequence_length = parameters.kv_sequence_length;
  const int max_sequence_length = parameters.max_sequence_length;
  const int num_heads = parameters.num_heads;
  const int kv_num_heads = parameters.kv_num_heads;
  const int head_size = parameters.head_size;
  AttentionQkvFormat past_kv_format = parameters.past_kv_format;

  void* query = reinterpret_cast<void*>(const_cast<T*>(data.query));
  void* key = reinterpret_cast<void*>(const_cast<T*>(data.key));
  void* value = reinterpret_cast<void*>(const_cast<T*>(data.value));

  bool is_causal = parameters.is_unidirectional;

  if (data.past_key != nullptr && data.past_key == data.present_key) {
    // Share buffer case
    void* present_key = reinterpret_cast<void*>(const_cast<T*>(data.present_key));
    void* present_value = reinterpret_cast<void*>(const_cast<T*>(data.present_value));

    // Launch kernel to copy seqlen
    int thr_per_blk = 256;
    int blk_in_grid = ceil(float(batch_size) / thr_per_blk);
    repeat_seqlen<<<blk_in_grid, thr_per_blk, 0, stream>>>(data.seqlens_k, parameters.past_sequence_length, batch_size);

    bool past_bsnh = past_kv_format == AttentionQkvFormat::Q_K_V_BSNH;
    ORT_RETURN_IF_ERROR(onnxruntime::flash::mha_fwd_kvcache(
        device_prop, stream, query, present_key, present_value, key, value, data.output, reinterpret_cast<void*>(data.softmax_lse),
        reinterpret_cast<void*>(data.seqlens_k), batch_size, num_heads, kv_num_heads,
        head_size, sequence_length, max_sequence_length, kv_sequence_length,
        scale, is_causal, past_bsnh, parameters.num_splits, reinterpret_cast<void*>(data.softmax_lse_accum),
        reinterpret_cast<void*>(data.out_accum), parameters.local_window_size));

  } else {
    // Not share buffer or no past (prompt generation)
    // Note that Flash Attention kv-caching operates in place on a buffer... therefore this path is inneficient
    ORT_RETURN_IF_ERROR(LaunchConcatNewToPastKV(parameters, data, stream, max_threads_per_block));

    void* present_key = reinterpret_cast<void*>(const_cast<T*>(data.present_key));
    void* present_value = reinterpret_cast<void*>(const_cast<T*>(data.present_value));

    bool past_bsnh = past_kv_format == AttentionQkvFormat::Q_K_V_BSNH;
    ORT_RETURN_IF_ERROR(onnxruntime::flash::mha_fwd(
        device_prop, stream, query, present_key, present_value, data.output, reinterpret_cast<void*>(data.softmax_lse),
        batch_size, num_heads, kv_num_heads, head_size,
        sequence_length, max_sequence_length, scale, is_causal, parameters.num_splits,
        reinterpret_cast<void*>(data.softmax_lse_accum), reinterpret_cast<void*>(data.out_accum), past_bsnh, parameters.local_window_size));
  }

  DUMP_TENSOR_INIT();
  DUMP_TENSOR("flash attention output", data.output, batch_size, sequence_length, num_heads, head_size);

  return Status::OK();
}
#endif

#if USE_MEMORY_EFFICIENT_ATTENTION
template <typename T>
Status EfficientAttention(
    const cudaDeviceProp& device_prop,
    cudaStream_t stream,
    contrib::GroupQueryAttentionParameters& parameters,
    GroupQueryAttentionData<T>& data,
    float scale) {
  const int max_threads_per_block = device_prop.maxThreadsPerBlock;
  const int batch_size = parameters.batch_size;
  const int sequence_length = parameters.sequence_length;
  const int kv_sequence_length = parameters.kv_sequence_length;
  const int present_sequence_length = parameters.present_sequence_length;
  const int max_sequence_length = parameters.max_sequence_length;
  const int num_heads = parameters.num_heads;
  const int kv_num_heads = parameters.kv_num_heads;
  const int head_size = parameters.head_size;
  AttentionQkvFormat past_kv_format = parameters.past_kv_format;

  const void* query = reinterpret_cast<const void*>(data.query);
  const void* key = reinterpret_cast<const void*>(data.key);
  const void* value = reinterpret_cast<const void*>(data.value);
  if (data.past_key != nullptr) {
    // Past key case
    // concatenate new kv to past kv
    if (data.past_key == data.present_key) {
      ORT_RETURN_IF_ERROR(LaunchConcatKVInPlace(parameters, data, stream, max_threads_per_block));
    } else {
      ORT_RETURN_IF_ERROR(LaunchConcatNewToPastKV(parameters, data, stream, max_threads_per_block));
    }
    const bool is_bsnh = past_kv_format == AttentionQkvFormat::Q_K_V_BSNH;
<<<<<<< HEAD
    if (num_heads == kv_num_heads && parameters.present_sequence_length == parameters.max_sequence_length) {
      // Use present kv directly under specific conditions
=======
    if (num_heads == kv_num_heads) {
      // Use present kv directly if not grouped
>>>>>>> b9c4d15d
      key = reinterpret_cast<const void*>(data.present_key);
      value = reinterpret_cast<const void*>(data.present_value);
    } else {
      // Otherwise we use intermediate buffers to run memory efficient attention... best avoid this path
      float2* k_buff = reinterpret_cast<float2*>(data.k);
      float2* v_buff = reinterpret_cast<float2*>(data.v);
      const float2* k_og = reinterpret_cast<const float2*>(data.present_key);
      const float2* v_og = reinterpret_cast<const float2*>(data.present_value);
<<<<<<< HEAD
      ORT_RETURN_IF_ERROR(LaunchUngroup(parameters, k_buff, v_buff, k_og, v_og, present_sequence_length,
                                        max_sequence_length, is_bsnh, stream, max_threads_per_block));
=======
      ORT_RETURN_IF_ERROR(LaunchUngroup(parameters, k_buff, v_buff, k_og, v_og, past_sequence_length + kv_sequence_length,
                                        present_sequence_length, is_bsnh, stream, max_threads_per_block));
>>>>>>> b9c4d15d
      key = reinterpret_cast<const void*>(data.k);
      value = reinterpret_cast<const void*>(data.v);
    }
  } else if (num_heads == kv_num_heads) {
    // no past or present and no need to ungroup... still copy kv into present buffer
    ORT_RETURN_IF_ERROR(LaunchConcatNewToPastKV(parameters, data, stream, max_threads_per_block));
    key = reinterpret_cast<const void*>(data.present_key);
    value = reinterpret_cast<const void*>(data.present_value);
  } else {
    // intermediate buffer so q and kv have same num heads... still copy kv into present buffer
    ORT_RETURN_IF_ERROR(LaunchConcatNewToPastKV(parameters, data, stream, max_threads_per_block));
    float2* k_buff = reinterpret_cast<float2*>(data.k);
    float2* v_buff = reinterpret_cast<float2*>(data.v);
<<<<<<< HEAD
    const float2* k_og = reinterpret_cast<const float2*>(data.key);
    const float2* v_og = reinterpret_cast<const float2*>(data.value);
    ORT_RETURN_IF_ERROR(LaunchUngroup(parameters, k_buff, v_buff, k_og, v_og, kv_sequence_length,
                                      kv_sequence_length, true, stream, max_threads_per_block));
=======
    const float2* k_og = reinterpret_cast<const float2*>(data.present_key);
    const float2* v_og = reinterpret_cast<const float2*>(data.present_value);
    ORT_RETURN_IF_ERROR(LaunchUngroup(parameters, k_buff, v_buff, k_og, v_og, kv_sequence_length,
                                      kv_sequence_length, past_kv_format == AttentionQkvFormat::Q_K_V_BSNH, stream,
                                      max_threads_per_block));
>>>>>>> b9c4d15d
    key = reinterpret_cast<const void*>(data.k);
    value = reinterpret_cast<const void*>(data.v);
  }

  MemoryEfficientAttentionParams p;
  p.sm = device_prop.major * 10 + device_prop.minor;
  p.is_half = sizeof(T) == 2;
  p.batch_size = batch_size;
  p.num_heads = num_heads;
  p.sequence_length = sequence_length;
<<<<<<< HEAD
  p.kv_sequence_length = present_sequence_length;
=======
  p.kv_sequence_length = past_sequence_length + kv_sequence_length;
  p.max_sequence_length = (num_heads == kv_num_heads) ? present_sequence_length : past_sequence_length + kv_sequence_length;
>>>>>>> b9c4d15d
  p.qk_head_size = head_size;
  p.v_head_size = head_size;
  p.causal = parameters.is_unidirectional;
  p.scale = scale;
  p.seqlen_k_ptr = nullptr;
  p.seqstart_q_ptr = nullptr;
  p.seqstart_k_ptr = nullptr;
  p.query = query;
  p.key = key;
  p.value = value;
  p.attn_bias = nullptr;
  p.is_attn_bias_batched = false;
  p.is_kv_bsnh = past_kv_format == AttentionQkvFormat::Q_K_V_BSNH;
  p.output = data.output;
  p.workspace = MemoryEfficientAttentionParams::need_workspace(p.v_head_size, sizeof(T) == sizeof(float))
                    ? data.fmha_buffer
                    : nullptr;
  p.stream = stream;
  run_memory_efficient_attention(p);

  DUMP_TENSOR_INIT();
  DUMP_TENSOR("efficient attention output", data.output, batch_size, sequence_length, num_heads, head_size);

  return Status::OK();
}
#endif

////////// API Functions

template <typename T>
Status QkvToContext(
    const cudaDeviceProp& device_prop,
    cublasHandle_t& cublas,
    Stream* ort_stream,
    contrib::GroupQueryAttentionParameters& parameters,
    GroupQueryAttentionData<T>& data) {
  auto stream = static_cast<cudaStream_t>(ort_stream->GetHandle());
  const float scale = parameters.scale == 0.0f ? 1.f / sqrt(static_cast<float>(parameters.head_size)) : parameters.scale;

#if USE_FLASH_ATTENTION
  if (data.use_flash_attention) {
    return FlashAttention(device_prop, stream, parameters, data, scale);
  }
#endif

#if USE_MEMORY_EFFICIENT_ATTENTION
  if (data.use_memory_efficient_attention) {
    return EfficientAttention(device_prop, stream, parameters, data, scale);
  }
#endif

  return ORT_MAKE_STATUS(ONNXRUNTIME, INVALID_ARGUMENT, "Unfused Group Query Attention not implemented yet.");
}

template struct GroupQueryAttentionData<half>;

template Status QkvToContext<half>(
    const cudaDeviceProp& device_prop,
    cublasHandle_t& cublas,
    Stream* ort_stream,
    contrib::GroupQueryAttentionParameters& parameters,
    GroupQueryAttentionData<half>& data);

}  // namespace cuda
}  // namespace contrib
}  // namespace onnxruntime<|MERGE_RESOLUTION|>--- conflicted
+++ resolved
@@ -527,13 +527,8 @@
       ORT_RETURN_IF_ERROR(LaunchConcatNewToPastKV(parameters, data, stream, max_threads_per_block));
     }
     const bool is_bsnh = past_kv_format == AttentionQkvFormat::Q_K_V_BSNH;
-<<<<<<< HEAD
-    if (num_heads == kv_num_heads && parameters.present_sequence_length == parameters.max_sequence_length) {
-      // Use present kv directly under specific conditions
-=======
     if (num_heads == kv_num_heads) {
       // Use present kv directly if not grouped
->>>>>>> b9c4d15d
       key = reinterpret_cast<const void*>(data.present_key);
       value = reinterpret_cast<const void*>(data.present_value);
     } else {
@@ -542,13 +537,8 @@
       float2* v_buff = reinterpret_cast<float2*>(data.v);
       const float2* k_og = reinterpret_cast<const float2*>(data.present_key);
       const float2* v_og = reinterpret_cast<const float2*>(data.present_value);
-<<<<<<< HEAD
       ORT_RETURN_IF_ERROR(LaunchUngroup(parameters, k_buff, v_buff, k_og, v_og, present_sequence_length,
                                         max_sequence_length, is_bsnh, stream, max_threads_per_block));
-=======
-      ORT_RETURN_IF_ERROR(LaunchUngroup(parameters, k_buff, v_buff, k_og, v_og, past_sequence_length + kv_sequence_length,
-                                        present_sequence_length, is_bsnh, stream, max_threads_per_block));
->>>>>>> b9c4d15d
       key = reinterpret_cast<const void*>(data.k);
       value = reinterpret_cast<const void*>(data.v);
     }
@@ -562,18 +552,11 @@
     ORT_RETURN_IF_ERROR(LaunchConcatNewToPastKV(parameters, data, stream, max_threads_per_block));
     float2* k_buff = reinterpret_cast<float2*>(data.k);
     float2* v_buff = reinterpret_cast<float2*>(data.v);
-<<<<<<< HEAD
-    const float2* k_og = reinterpret_cast<const float2*>(data.key);
-    const float2* v_og = reinterpret_cast<const float2*>(data.value);
-    ORT_RETURN_IF_ERROR(LaunchUngroup(parameters, k_buff, v_buff, k_og, v_og, kv_sequence_length,
-                                      kv_sequence_length, true, stream, max_threads_per_block));
-=======
     const float2* k_og = reinterpret_cast<const float2*>(data.present_key);
     const float2* v_og = reinterpret_cast<const float2*>(data.present_value);
     ORT_RETURN_IF_ERROR(LaunchUngroup(parameters, k_buff, v_buff, k_og, v_og, kv_sequence_length,
                                       kv_sequence_length, past_kv_format == AttentionQkvFormat::Q_K_V_BSNH, stream,
                                       max_threads_per_block));
->>>>>>> b9c4d15d
     key = reinterpret_cast<const void*>(data.k);
     value = reinterpret_cast<const void*>(data.v);
   }
@@ -584,12 +567,8 @@
   p.batch_size = batch_size;
   p.num_heads = num_heads;
   p.sequence_length = sequence_length;
-<<<<<<< HEAD
   p.kv_sequence_length = present_sequence_length;
-=======
-  p.kv_sequence_length = past_sequence_length + kv_sequence_length;
-  p.max_sequence_length = (num_heads == kv_num_heads) ? present_sequence_length : past_sequence_length + kv_sequence_length;
->>>>>>> b9c4d15d
+  p.max_sequence_length = (num_heads == kv_num_heads) ? max_sequence_length : present_sequence_length;
   p.qk_head_size = head_size;
   p.v_head_size = head_size;
   p.causal = parameters.is_unidirectional;

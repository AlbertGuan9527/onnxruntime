parameters:
- name: build_py_parameters
  displayName: >
    Extra parameters to pass to build.py. Don't put newlines in here.
  type: string
  default: ''

- name: enable_linux_cpu
  displayName: 'Whether Linux CPU package is built.'
  type: boolean
  default: true

- name: enable_linux_gpu
  displayName: 'Whether Linux GPU package is built.'
  type: boolean
  default: true

- name: enable_windows_cpu
  displayName: 'Whether Windows CPU package is built.'
  type: boolean
  default: true

- name: enable_windows_gpu
  displayName: 'Whether Windows GPU package is built.'
  type: boolean
  default: true

- name: enable_mac_cpu
  displayName: 'Whether Mac CPU package is built.'
  type: boolean
  default: true

- name: enable_linux_arm
  displayName: 'Whether Linux ARM package is built.'
  type: boolean
  default: true

- name: enable_windows_arm64_qnn
  displayName: 'Whether Windows ARM64 package with QNN EP is built.'
  type: boolean
  default: true

- name: enable_windows_x64_qnn
  displayName: 'Whether Windows x86_64 package with QNN EP is built.'
  type: boolean
  default: true

# TODO: Now the Windows jobs use a different cmake build type. Consider to merge it.
- name: cmake_build_type
  type: string
  displayName: 'Linux packages cmake build type. Linux Only.'
  default: 'Release'
  values:
   - Debug
   - Release
   - RelWithDebInfo
   - MinSizeRel

stages:
- stage: Python_Packaging_Windows_CPU
  dependsOn: []
  jobs:
  - ${{ if eq(parameters.enable_windows_cpu, true) }}:
    - job: Windows_py_Wheels
      pool: 'onnxruntime-Win-CPU-2022'
      strategy:
        matrix:
          Python38_x64:
            PythonVersion: '3.8'
            MsbuildPlatform: x64
            buildArch: x64
          Python39_x64:
            PythonVersion: '3.9'
            MsbuildPlatform: x64
            buildArch: x64
          Python310_x64:
            PythonVersion: '3.10'
            MsbuildPlatform: x64
            buildArch: x64
          Python311_x64:
            PythonVersion: '3.11'
            MsbuildPlatform: x64
            buildArch: x64
          Python312_x64:
            PythonVersion: '3.12'
            MsbuildPlatform: x64
            buildArch: x64
          # Training build cannot support Win32 for now because one or more of its python
          # dependencies does not support Win32. So, don't build a training package for Win32
          ${{ if not(contains(parameters.build_py_parameters, '--enable_training')) }}:
            Python38_x86:
              PythonVersion: '3.8'
              MsbuildPlatform: Win32
              buildArch: x86
            Python39_x86:
              PythonVersion: '3.9'
              MsbuildPlatform: Win32
              buildArch: x86
            Python310_x86:
              PythonVersion: '3.10'
              MsbuildPlatform: Win32
              buildArch: x86
            Python311_x86:
              PythonVersion: '3.11'
              MsbuildPlatform: Win32
              buildArch: x86
            Python312_x86:
              PythonVersion: '3.12'
              MsbuildPlatform: Win32
              buildArch: x86
      variables:
        OnnxRuntimeBuildDirectory: '$(Build.BinariesDirectory)'
        EnvSetupScript: setup_env.bat
        setVcvars: true
        BuildConfig: 'RelWithDebInfo'
        ExtraParam: ${{ parameters.build_py_parameters }}
      timeoutInMinutes: 180
      workspace:
        clean: all

      steps:
      - checkout: self
        clean: true
        submodules: recursive

      - template: telemetry-steps.yml

      - task: UsePythonVersion@0
        inputs:
          versionSpec: $(PythonVersion)
          addToPath: true
          architecture: $(buildArch)

      - task: onebranch.pipeline.tsaoptions@1
        displayName: 'OneBranch TSAOptions'
        inputs:
          tsaConfigFilePath: '$(Build.SourcesDirectory)\.config\tsaoptions.json'
          appendSourceBranchName: false

      - template: set-nightly-build-option-variable-step.yml

      - task: BatchScript@1
        displayName: 'setup env'
        inputs:
          filename: '$(Build.SourcesDirectory)\tools\ci_build\github\windows\$(EnvSetupScript)'
          modifyEnvironment: true
          workingFolder: '$(Build.BinariesDirectory)'

      - task: PythonScript@0
        inputs:
          scriptSource: inline
          script: |
            import sys
            np_version = 'numpy==1.21.6' if sys.version_info < (3, 11) else 'numpy==1.24.2'
            import subprocess
            subprocess.call(['pip', 'install', '-q', 'setuptools', 'wheel', np_version])
          workingDirectory: '$(Build.BinariesDirectory)'
          displayName: 'Install python modules'

      - template: download-deps.yml

      - task: PythonScript@0
        displayName: 'Update deps.txt'
        inputs:
          scriptPath: $(Build.SourcesDirectory)/tools/ci_build/replace_urls_in_deps.py
          arguments: --new_dir $(Build.BinariesDirectory)/deps
          workingDirectory: $(Build.BinariesDirectory)

      - task: PowerShell@2
        displayName: 'Install ONNX'
        inputs:
          filePath: '$(Build.SourcesDirectory)/tools/ci_build/github/windows/install_third_party_deps.ps1'
          workingDirectory: '$(Build.BinariesDirectory)'
          arguments: -cpu_arch $(buildArch) -install_prefix $(Build.BinariesDirectory)\$(BuildConfig)\installed -build_config $(BuildConfig)

      - task: PythonScript@0
        displayName: 'Generate cmake config'
        inputs:
          scriptPath: '$(Build.SourcesDirectory)\tools\ci_build\build.py'
          arguments: >
            --config $(BuildConfig)
            --enable_lto
            --build_dir $(Build.BinariesDirectory)
            --skip_submodule_sync
            --cmake_generator "Visual Studio 17 2022"
            --enable_pybind
            --enable_onnx_tests
            ${{ parameters.build_py_parameters }}
            --parallel --use_binskim_compliant_compile_flags --update
            $(TelemetryOption)
          workingDirectory: '$(Build.BinariesDirectory)'

      - task: VSBuild@1
        displayName: 'Build'
        inputs:
          solution: '$(Build.BinariesDirectory)\$(BuildConfig)\onnxruntime.sln'
          platform: $(MsbuildPlatform)
          configuration: $(BuildConfig)
          msbuildArchitecture: $(buildArch)
          maximumCpuCount: true
          logProjectEvents: true
          workingFolder: '$(Build.BinariesDirectory)\$(BuildConfig)'
          createLogFile: true

      # Esrp signing
      - template: win-esrp-dll.yml
        parameters:
          FolderPath: '$(Build.BinariesDirectory)\$(BuildConfig)\$(BuildConfig)\onnxruntime\capi'
          DisplayName: 'ESRP - Sign Native dlls'
          DoEsrp: true
          Pattern: '*.pyd,*.dll'

      - task: PythonScript@0
        displayName: 'Build wheel'
        inputs:
          scriptPath: '$(Build.SourcesDirectory)\setup.py'
          arguments: 'bdist_wheel ${{ parameters.build_py_parameters }} $(NightlyBuildOption)'
          workingDirectory: '$(Build.BinariesDirectory)\$(BuildConfig)\$(BuildConfig)'

      - task: CopyFiles@2
        displayName: 'Copy Python Wheel to: $(Build.ArtifactStagingDirectory)'
        inputs:
          SourceFolder: '$(Build.BinariesDirectory)\$(BuildConfig)\$(BuildConfig)\dist'
          Contents: '*.whl'
          TargetFolder: '$(Build.ArtifactStagingDirectory)'

      - task: PublishBuildArtifacts@1
        displayName: 'Publish Artifact: ONNXRuntime python wheel'
        inputs:
          ArtifactName: onnxruntime

      - script: |
          7z x *.whl
        workingDirectory: '$(Build.ArtifactStagingDirectory)'
        displayName: 'unzip the package'

      - task: CredScan@3
        displayName: 'Run CredScan'
        inputs:
          debugMode: false
        continueOnError: true

      - task: BinSkim@4
        displayName: 'Run BinSkim'
        inputs:
          AnalyzeTargetGlob: '+:file|$(Build.ArtifactStagingDirectory)\**\*.dll;-:file|$(Build.ArtifactStagingDirectory)\**\DirectML.dll'
        continueOnError: true

      - powershell: |
         python -m pip uninstall -y ort-nightly-gpu ort-nightly onnxruntime onnxruntime-gpu -qq
         Get-ChildItem -Path $(Build.ArtifactStagingDirectory)/*.whl | foreach {pip --disable-pip-version-check install --upgrade $_.fullname tabulate}
         Remove-Item -Recurse -Force onnxruntime
         if ("$(ExtraParam)" -contains "--use_azure") {
           $env:path="$(Build.BinariesDirectory)\$(BuildConfig)\_deps\vcpkg-src\installed\x64-windows\bin;$(Build.BinariesDirectory)\$(BuildConfig)\_deps\vcpkg-src\installed\x86-windows\bin;$env:path"
           python onnxruntime_test_python_azure.py
         }
         python onnx_backend_test_series.py
        workingDirectory: '$(Build.BinariesDirectory)\$(BuildConfig)\$(BuildConfig)'
        displayName: 'Run Python Tests'

      - task: TSAUpload@2
        displayName: 'TSA upload'
        condition: and(and (succeeded(), and(eq(variables['buildArch'], 'x64'), eq(variables['PythonVersion'], '3.8'))), eq(variables['Build.SourceBranch'], 'refs/heads/main'))
        inputs:
          GdnPublishTsaOnboard: false
          GdnPublishTsaConfigFile: '$(Build.sourcesDirectory)\.gdn\.gdntsa'
        continueOnError: true

      - template: component-governance-component-detection-steps.yml
        parameters:
          condition: 'succeeded'

      - task: mspremier.PostBuildCleanup.PostBuildCleanup-task.PostBuildCleanup@3
        displayName: 'Clean Agent Directories'
        condition: always()

<<<<<<< HEAD
  - ${{ if eq(parameters.enable_windows_gpu, true) }}:
      - template: py-win-gpu.yml
        parameters:
          MACHINE_POOL: 'onnxruntime-Win2022-GPU-T4'
          PYTHON_VERSION: '3.8'
          EP_BUILD_FLAGS: --use_tensorrt --tensorrt_home="C:\local\TensorRT-10.0.0.6.Windows10.x86_64.cuda-12.4" --cuda_home="$(Agent.TempDirectory)\v12.3"  --cmake_extra_defines "CMAKE_CUDA_ARCHITECTURES=52;60;61;70;75;80"
          ENV_SETUP_SCRIPT: setup_env_gpu.bat
          EP_NAME: gpu

      - template: py-win-gpu.yml
        parameters:
          MACHINE_POOL: 'onnxruntime-Win2022-GPU-T4'
          PYTHON_VERSION: '3.9'
          EP_BUILD_FLAGS: --use_tensorrt --tensorrt_home="C:\local\TensorRT-10.0.0.6.Windows10.x86_64.cuda-12.4" --cuda_home="$(Agent.TempDirectory)\v12.3"  --cmake_extra_defines "CMAKE_CUDA_ARCHITECTURES=52;60;61;70;75;80"
          ENV_SETUP_SCRIPT: setup_env_gpu.bat
          EP_NAME: gpu

      - template: py-win-gpu.yml
        parameters:
          MACHINE_POOL: 'onnxruntime-Win2022-GPU-T4'
          PYTHON_VERSION: '3.10'
          EP_BUILD_FLAGS: --use_tensorrt --tensorrt_home="C:\local\TensorRT-10.0.0.6.Windows10.x86_64.cuda-12.4" --cuda_home="$(Agent.TempDirectory)\v12.3"  --cmake_extra_defines "CMAKE_CUDA_ARCHITECTURES=52;60;61;70;75;80"
          ENV_SETUP_SCRIPT: setup_env_gpu.bat
          EP_NAME: gpu

      - template: py-win-gpu.yml
        parameters:
          MACHINE_POOL: 'onnxruntime-Win2022-GPU-T4'
          PYTHON_VERSION: '3.11'
          EP_BUILD_FLAGS: --use_tensorrt --tensorrt_home="C:\local\TensorRT-10.0.0.6.Windows10.x86_64.cuda-12.4" --cuda_home="$(Agent.TempDirectory)\v12.3"  --cmake_extra_defines "CMAKE_CUDA_ARCHITECTURES=52;60;61;70;75;80"
          ENV_SETUP_SCRIPT: setup_env_gpu.bat
          EP_NAME: gpu

      - template: py-win-gpu.yml
        parameters:
          MACHINE_POOL: 'onnxruntime-Win2022-GPU-T4'
          PYTHON_VERSION: '3.12'
          EP_BUILD_FLAGS: --use_tensorrt --tensorrt_home="C:\local\TensorRT-10.0.0.6.Windows10.x86_64.cuda-12.4" --cuda_home="$(Agent.TempDirectory)\v12.3"  --cmake_extra_defines "CMAKE_CUDA_ARCHITECTURES=52;60;61;70;75;80"
          ENV_SETUP_SCRIPT: setup_env_gpu.bat
          EP_NAME: gpu

      - template: py-win-gpu.yml
        parameters:
          MACHINE_POOL: 'onnxruntime-Win2022-GPU-dml-A10'
          PYTHON_VERSION: '3.8'
          EP_BUILD_FLAGS: --use_dml --cmake_extra_defines CMAKE_SYSTEM_VERSION=10.0.18362.0 --enable_wcos
          ENV_SETUP_SCRIPT: setup_env.bat
          EP_NAME: directml

      - template: py-win-gpu.yml
        parameters:
          MACHINE_POOL: 'onnxruntime-Win2022-GPU-dml-A10'
          PYTHON_VERSION: '3.9'
          EP_BUILD_FLAGS: --use_dml --cmake_extra_defines CMAKE_SYSTEM_VERSION=10.0.18362.0 --enable_wcos
          ENV_SETUP_SCRIPT: setup_env.bat
          EP_NAME: directml

      - template: py-win-gpu.yml
        parameters:
          MACHINE_POOL: 'onnxruntime-Win2022-GPU-dml-A10'
          PYTHON_VERSION: '3.10'
          EP_BUILD_FLAGS: --use_dml --cmake_extra_defines CMAKE_SYSTEM_VERSION=10.0.18362.0 --enable_wcos
          ENV_SETUP_SCRIPT: setup_env.bat
          EP_NAME: directml

      - template: py-win-gpu.yml
        parameters:
          MACHINE_POOL: 'onnxruntime-Win2022-GPU-dml-A10'
          PYTHON_VERSION: '3.11'
          EP_BUILD_FLAGS: --use_dml --cmake_extra_defines CMAKE_SYSTEM_VERSION=10.0.18362.0 --enable_wcos
          ENV_SETUP_SCRIPT: setup_env.bat
          EP_NAME: directml

      - template: py-win-gpu.yml
        parameters:
          MACHINE_POOL: 'onnxruntime-Win2022-GPU-dml-A10'
          PYTHON_VERSION: '3.12'
          EP_BUILD_FLAGS: --use_dml --cmake_extra_defines CMAKE_SYSTEM_VERSION=10.0.18362.0 --enable_wcos
          ENV_SETUP_SCRIPT: setup_env.bat
          EP_NAME: directml

  - ${{ if eq(parameters.enable_mac_cpu, true) }}:
=======
- ${{ if eq(parameters.enable_windows_gpu, true) }}:
    - template: py-win-gpu.yml
      parameters:
        MACHINE_POOL: 'onnxruntime-Win2022-GPU-T4'
        PYTHON_VERSION: '3.8'
        EP_BUILD_FLAGS: --use_tensorrt --tensorrt_home="C:\local\TensorRT-8.6.1.6.Windows10.x86_64.cuda-11.8" --cuda_home="$(Agent.TempDirectory)\v11.8"  --cmake_extra_defines "CMAKE_CUDA_ARCHITECTURES=52;60;61;70;75;80"
        ENV_SETUP_SCRIPT: setup_env_gpu.bat
        EP_NAME: gpu

    - template: py-win-gpu.yml
      parameters:
        MACHINE_POOL: 'onnxruntime-Win2022-GPU-T4'
        PYTHON_VERSION: '3.9'
        EP_BUILD_FLAGS: --use_tensorrt --tensorrt_home="C:\local\TensorRT-8.6.1.6.Windows10.x86_64.cuda-11.8" --cuda_home="$(Agent.TempDirectory)\v11.8"  --cmake_extra_defines "CMAKE_CUDA_ARCHITECTURES=52;60;61;70;75;80"
        ENV_SETUP_SCRIPT: setup_env_gpu.bat
        EP_NAME: gpu

    - template: py-win-gpu.yml
      parameters:
        MACHINE_POOL: 'onnxruntime-Win2022-GPU-T4'
        PYTHON_VERSION: '3.10'
        EP_BUILD_FLAGS: --use_tensorrt --tensorrt_home="C:\local\TensorRT-8.6.1.6.Windows10.x86_64.cuda-11.8" --cuda_home="$(Agent.TempDirectory)\v11.8"  --cmake_extra_defines "CMAKE_CUDA_ARCHITECTURES=52;60;61;70;75;80"
        ENV_SETUP_SCRIPT: setup_env_gpu.bat
        EP_NAME: gpu

    - template: py-win-gpu.yml
      parameters:
        MACHINE_POOL: 'onnxruntime-Win2022-GPU-T4'
        PYTHON_VERSION: '3.11'
        EP_BUILD_FLAGS: --use_tensorrt --tensorrt_home="C:\local\TensorRT-8.6.1.6.Windows10.x86_64.cuda-11.8" --cuda_home="$(Agent.TempDirectory)\v11.8"  --cmake_extra_defines "CMAKE_CUDA_ARCHITECTURES=52;60;61;70;75;80"
        ENV_SETUP_SCRIPT: setup_env_gpu.bat
        EP_NAME: gpu

    - template: py-win-gpu.yml
      parameters:
        MACHINE_POOL: 'onnxruntime-Win2022-GPU-T4'
        PYTHON_VERSION: '3.12'
        EP_BUILD_FLAGS: --use_tensorrt --tensorrt_home="C:\local\TensorRT-8.6.1.6.Windows10.x86_64.cuda-11.8" --cuda_home="$(Agent.TempDirectory)\v11.8"  --cmake_extra_defines "CMAKE_CUDA_ARCHITECTURES=52;60;61;70;75;80"
        ENV_SETUP_SCRIPT: setup_env_gpu.bat
        EP_NAME: gpu

    - template: py-win-gpu.yml
      parameters:
        MACHINE_POOL: 'onnxruntime-Win2022-GPU-dml-A10'
        PYTHON_VERSION: '3.8'
        EP_BUILD_FLAGS: --use_dml --cmake_extra_defines CMAKE_SYSTEM_VERSION=10.0.18362.0 --enable_wcos
        ENV_SETUP_SCRIPT: setup_env.bat
        EP_NAME: directml

    - template: py-win-gpu.yml
      parameters:
        MACHINE_POOL: 'onnxruntime-Win2022-GPU-dml-A10'
        PYTHON_VERSION: '3.9'
        EP_BUILD_FLAGS: --use_dml --cmake_extra_defines CMAKE_SYSTEM_VERSION=10.0.18362.0 --enable_wcos
        ENV_SETUP_SCRIPT: setup_env.bat
        EP_NAME: directml

    - template: py-win-gpu.yml
      parameters:
        MACHINE_POOL: 'onnxruntime-Win2022-GPU-dml-A10'
        PYTHON_VERSION: '3.10'
        EP_BUILD_FLAGS: --use_dml --cmake_extra_defines CMAKE_SYSTEM_VERSION=10.0.18362.0 --enable_wcos
        ENV_SETUP_SCRIPT: setup_env.bat
        EP_NAME: directml

    - template: py-win-gpu.yml
      parameters:
        MACHINE_POOL: 'onnxruntime-Win2022-GPU-dml-A10'
        PYTHON_VERSION: '3.11'
        EP_BUILD_FLAGS: --use_dml --cmake_extra_defines CMAKE_SYSTEM_VERSION=10.0.18362.0 --enable_wcos
        ENV_SETUP_SCRIPT: setup_env.bat
        EP_NAME: directml

    - template: py-win-gpu.yml
      parameters:
        MACHINE_POOL: 'onnxruntime-Win2022-GPU-dml-A10'
        PYTHON_VERSION: '3.12'
        EP_BUILD_FLAGS: --use_dml --cmake_extra_defines CMAKE_SYSTEM_VERSION=10.0.18362.0 --enable_wcos
        ENV_SETUP_SCRIPT: setup_env.bat
        EP_NAME: directml

- ${{ if eq(parameters.enable_mac_cpu, true) }}:
  - stage: Python_Packaging_MacOS
    dependsOn: []
    jobs:
>>>>>>> b95fd4e6
    - job: MacOS_py_Wheels
      timeoutInMinutes: 180
      workspace:
        clean: all
      pool:
        vmImage: 'macOS-latest'
      variables:
        MACOSX_DEPLOYMENT_TARGET: '11.0'
      strategy:
        matrix:
          Python38:
            PythonVersion: '3.8'
          Python39:
            PythonVersion: '3.9'
          Python310:
            PythonVersion: '3.10'
          Python311:
            PythonVersion: '3.11'
          Python312:
            PythonVersion: '3.12'
      steps:
      - checkout: self
        clean: true
        submodules: recursive

      - task: UsePythonVersion@0
        displayName: 'Use Python'
        inputs:
          versionSpec: $(PythonVersion)

      - template: use-xcode-version.yml
        parameters:
          xcodeVersion: 14.2

      - script: |
          set -e -x
          export _PYTHON_HOST_PLATFORM=macosx-${{variables.MACOSX_DEPLOYMENT_TARGET}}-universal2
          python3 -m pip install -r '$(Build.SourcesDirectory)/tools/ci_build/github/linux/docker/scripts/requirements.txt'
          python3 $(Build.SourcesDirectory)/tools/ci_build/build.py --build_dir $(Build.BinariesDirectory) --use_coreml --skip_submodule_sync --parallel --use_binskim_compliant_compile_flags --config Release --build_wheel ${{ parameters.build_py_parameters }} --use_coreml --cmake_extra_defines CMAKE_OSX_ARCHITECTURES="arm64;x86_64" --update --build
        displayName: 'Command Line Script'

      - script: |
          set -ex
          python -m pip install --upgrade delocate
          cd '$(Build.BinariesDirectory)/Release/dist'
          ls
          for file in *.whl
          do
            delocate-listdeps "$file"
            delocate-wheel --require-archs=x86_64,arm64 -w fixed_wheels -v "$file"
          done
        displayName: 'delocate wheel'

      - task: CopyFiles@2
        displayName: 'Copy Python Wheel to: $(Build.ArtifactStagingDirectory)'
        inputs:
          SourceFolder: '$(Build.BinariesDirectory)/Release/dist/fixed_wheels'
          Contents: '*.whl'
          TargetFolder: '$(Build.ArtifactStagingDirectory)'

      - task: PublishBuildArtifacts@1
        displayName: 'Publish Artifact: ONNXRuntime python wheel'
        inputs:
          ArtifactName: onnxruntime

      - template: component-governance-component-detection-steps.yml
        parameters:
          condition: 'succeeded'


  - ${{ if eq(parameters.enable_linux_arm, true) }}:
    - stage: Python_Packaging_Linux_ARM
      dependsOn: []
      jobs:
        - template: py-linux.yml
          parameters:
            arch: 'aarch64'
            machine_pool: 'onnxruntime-linux-ARM64-CPU-2019'
            base_image: 'arm64v8/almalinux:8'
            devtoolset_rootpath: /opt/rh/gcc-toolset-12/root
            ld_library_path_arg: /opt/rh/gcc-toolset-12/root/usr/lib64:/opt/rh/gcc-toolset-12/root/usr/lib:/opt/rh/gcc-toolset-12/root/usr/lib64/dyninst:/opt/rh/gcc-toolset-12/root/usr/lib/dyninst:/usr/local/lib64
            prepend_path: '/opt/rh/gcc-toolset-12/root/usr/bin:'
            extra_build_arg: ${{ parameters.build_py_parameters }}
            cmake_build_type: ${{ parameters.cmake_build_type }}

  - ${{ if eq(parameters.enable_linux_cpu, true) }}:
    - stage: Python_Packaging_Linux_CPU
      dependsOn: []
      jobs:
      - template: py-linux.yml
        parameters:
          arch: 'x86_64'
          machine_pool: 'onnxruntime-Ubuntu2204-AMD-CPU'
          base_image: 'registry.access.redhat.com/ubi8/ubi'
          devtoolset_rootpath: /opt/rh/gcc-toolset-12/root
          ld_library_path_arg: /opt/rh/gcc-toolset-12/root/usr/lib64:/opt/rh/gcc-toolset-12/root/usr/lib:/opt/rh/gcc-toolset-12/root/usr/lib64/dyninst:/opt/rh/gcc-toolset-12/root/usr/lib/dyninst:/usr/local/lib64
          prepend_path: '/opt/rh/gcc-toolset-12/root/usr/bin:'
          extra_build_arg: ${{ parameters.build_py_parameters }}
          cmake_build_type: ${{ parameters.cmake_build_type }}


  - ${{ if eq(parameters.enable_linux_gpu, true) }}:
      - template: py-linux-gpu.yml
        parameters:
          arch: 'x86_64'
          machine_pool: 'onnxruntime-Ubuntu2204-AMD-CPU'
          extra_build_arg: ${{ parameters.build_py_parameters }}
          cmake_build_type: ${{ parameters.cmake_build_type }}

  - ${{ if eq(parameters.enable_windows_arm64_qnn, true) }}:
    - stage: Python_Packaging_Windows_ARM64_QNN
      dependsOn: []
      jobs:
      - template: py-win-arm64-qnn.yml
        parameters:
          MACHINE_POOL: 'onnxruntime-qnn-windows-vs-2022-arm64'
          QNN_SDK: 'qnn-v2.18.0.240101_win'
          PYTHON_VERSION: '3.11'
          NUMPY_VERSION: '1.25.2'

  - ${{ if eq(parameters.enable_windows_x64_qnn, true) }}:
    - stage: Python_Packaging_Windows_x64_QNN
      dependsOn: []
      jobs:
        - template: py-win-x64-qnn.yml
          parameters:
            MACHINE_POOL: 'Onnxruntime-QNNEP-Windows-2022-CPU'
            QNN_SDK: 'qnn-v2.18.0.240101_win'<|MERGE_RESOLUTION|>--- conflicted
+++ resolved
@@ -274,13 +274,12 @@
         displayName: 'Clean Agent Directories'
         condition: always()
 
-<<<<<<< HEAD
   - ${{ if eq(parameters.enable_windows_gpu, true) }}:
       - template: py-win-gpu.yml
         parameters:
           MACHINE_POOL: 'onnxruntime-Win2022-GPU-T4'
           PYTHON_VERSION: '3.8'
-          EP_BUILD_FLAGS: --use_tensorrt --tensorrt_home="C:\local\TensorRT-10.0.0.6.Windows10.x86_64.cuda-12.4" --cuda_home="$(Agent.TempDirectory)\v12.3"  --cmake_extra_defines "CMAKE_CUDA_ARCHITECTURES=52;60;61;70;75;80"
+          EP_BUILD_FLAGS: --use_tensorrt --tensorrt_home="$(Agent.TempDirectory)\TensorRT-10.0.0.6.Windows10.x86_64.cuda-11.8" --cuda_home="$(Agent.TempDirectory)\v11.8"  --cmake_extra_defines "CMAKE_CUDA_ARCHITECTURES=52;60;61;70;75;80"
           ENV_SETUP_SCRIPT: setup_env_gpu.bat
           EP_NAME: gpu
 
@@ -288,7 +287,7 @@
         parameters:
           MACHINE_POOL: 'onnxruntime-Win2022-GPU-T4'
           PYTHON_VERSION: '3.9'
-          EP_BUILD_FLAGS: --use_tensorrt --tensorrt_home="C:\local\TensorRT-10.0.0.6.Windows10.x86_64.cuda-12.4" --cuda_home="$(Agent.TempDirectory)\v12.3"  --cmake_extra_defines "CMAKE_CUDA_ARCHITECTURES=52;60;61;70;75;80"
+          EP_BUILD_FLAGS: --use_tensorrt --tensorrt_home="$(Agent.TempDirectory)\TensorRT-10.0.0.6.Windows10.x86_64.cuda-11.8" --cuda_home="$(Agent.TempDirectory)\v11.8"  --cmake_extra_defines "CMAKE_CUDA_ARCHITECTURES=52;60;61;70;75;80"
           ENV_SETUP_SCRIPT: setup_env_gpu.bat
           EP_NAME: gpu
 
@@ -296,7 +295,7 @@
         parameters:
           MACHINE_POOL: 'onnxruntime-Win2022-GPU-T4'
           PYTHON_VERSION: '3.10'
-          EP_BUILD_FLAGS: --use_tensorrt --tensorrt_home="C:\local\TensorRT-10.0.0.6.Windows10.x86_64.cuda-12.4" --cuda_home="$(Agent.TempDirectory)\v12.3"  --cmake_extra_defines "CMAKE_CUDA_ARCHITECTURES=52;60;61;70;75;80"
+          EP_BUILD_FLAGS: --use_tensorrt --tensorrt_home="$(Agent.TempDirectory)\TensorRT-10.0.0.6.Windows10.x86_64.cuda-11.8" --cuda_home="$(Agent.TempDirectory)\v11.8"  --cmake_extra_defines "CMAKE_CUDA_ARCHITECTURES=52;60;61;70;75;80"
           ENV_SETUP_SCRIPT: setup_env_gpu.bat
           EP_NAME: gpu
 
@@ -304,7 +303,7 @@
         parameters:
           MACHINE_POOL: 'onnxruntime-Win2022-GPU-T4'
           PYTHON_VERSION: '3.11'
-          EP_BUILD_FLAGS: --use_tensorrt --tensorrt_home="C:\local\TensorRT-10.0.0.6.Windows10.x86_64.cuda-12.4" --cuda_home="$(Agent.TempDirectory)\v12.3"  --cmake_extra_defines "CMAKE_CUDA_ARCHITECTURES=52;60;61;70;75;80"
+          EP_BUILD_FLAGS: --use_tensorrt --tensorrt_home="$(Agent.TempDirectory)\TensorRT-10.0.0.6.Windows10.x86_64.cuda-11.8" --cuda_home="$(Agent.TempDirectory)\v11.8"  --cmake_extra_defines "CMAKE_CUDA_ARCHITECTURES=52;60;61;70;75;80"
           ENV_SETUP_SCRIPT: setup_env_gpu.bat
           EP_NAME: gpu
 
@@ -312,92 +311,9 @@
         parameters:
           MACHINE_POOL: 'onnxruntime-Win2022-GPU-T4'
           PYTHON_VERSION: '3.12'
-          EP_BUILD_FLAGS: --use_tensorrt --tensorrt_home="C:\local\TensorRT-10.0.0.6.Windows10.x86_64.cuda-12.4" --cuda_home="$(Agent.TempDirectory)\v12.3"  --cmake_extra_defines "CMAKE_CUDA_ARCHITECTURES=52;60;61;70;75;80"
+          EP_BUILD_FLAGS: --use_tensorrt --tensorrt_home="$(Agent.TempDirectory)\TensorRT-10.0.0.6.Windows10.x86_64.cuda-11.8" --cuda_home="$(Agent.TempDirectory)\v11.8"  --cmake_extra_defines "CMAKE_CUDA_ARCHITECTURES=52;60;61;70;75;80"
           ENV_SETUP_SCRIPT: setup_env_gpu.bat
           EP_NAME: gpu
-
-      - template: py-win-gpu.yml
-        parameters:
-          MACHINE_POOL: 'onnxruntime-Win2022-GPU-dml-A10'
-          PYTHON_VERSION: '3.8'
-          EP_BUILD_FLAGS: --use_dml --cmake_extra_defines CMAKE_SYSTEM_VERSION=10.0.18362.0 --enable_wcos
-          ENV_SETUP_SCRIPT: setup_env.bat
-          EP_NAME: directml
-
-      - template: py-win-gpu.yml
-        parameters:
-          MACHINE_POOL: 'onnxruntime-Win2022-GPU-dml-A10'
-          PYTHON_VERSION: '3.9'
-          EP_BUILD_FLAGS: --use_dml --cmake_extra_defines CMAKE_SYSTEM_VERSION=10.0.18362.0 --enable_wcos
-          ENV_SETUP_SCRIPT: setup_env.bat
-          EP_NAME: directml
-
-      - template: py-win-gpu.yml
-        parameters:
-          MACHINE_POOL: 'onnxruntime-Win2022-GPU-dml-A10'
-          PYTHON_VERSION: '3.10'
-          EP_BUILD_FLAGS: --use_dml --cmake_extra_defines CMAKE_SYSTEM_VERSION=10.0.18362.0 --enable_wcos
-          ENV_SETUP_SCRIPT: setup_env.bat
-          EP_NAME: directml
-
-      - template: py-win-gpu.yml
-        parameters:
-          MACHINE_POOL: 'onnxruntime-Win2022-GPU-dml-A10'
-          PYTHON_VERSION: '3.11'
-          EP_BUILD_FLAGS: --use_dml --cmake_extra_defines CMAKE_SYSTEM_VERSION=10.0.18362.0 --enable_wcos
-          ENV_SETUP_SCRIPT: setup_env.bat
-          EP_NAME: directml
-
-      - template: py-win-gpu.yml
-        parameters:
-          MACHINE_POOL: 'onnxruntime-Win2022-GPU-dml-A10'
-          PYTHON_VERSION: '3.12'
-          EP_BUILD_FLAGS: --use_dml --cmake_extra_defines CMAKE_SYSTEM_VERSION=10.0.18362.0 --enable_wcos
-          ENV_SETUP_SCRIPT: setup_env.bat
-          EP_NAME: directml
-
-  - ${{ if eq(parameters.enable_mac_cpu, true) }}:
-=======
-- ${{ if eq(parameters.enable_windows_gpu, true) }}:
-    - template: py-win-gpu.yml
-      parameters:
-        MACHINE_POOL: 'onnxruntime-Win2022-GPU-T4'
-        PYTHON_VERSION: '3.8'
-        EP_BUILD_FLAGS: --use_tensorrt --tensorrt_home="C:\local\TensorRT-8.6.1.6.Windows10.x86_64.cuda-11.8" --cuda_home="$(Agent.TempDirectory)\v11.8"  --cmake_extra_defines "CMAKE_CUDA_ARCHITECTURES=52;60;61;70;75;80"
-        ENV_SETUP_SCRIPT: setup_env_gpu.bat
-        EP_NAME: gpu
-
-    - template: py-win-gpu.yml
-      parameters:
-        MACHINE_POOL: 'onnxruntime-Win2022-GPU-T4'
-        PYTHON_VERSION: '3.9'
-        EP_BUILD_FLAGS: --use_tensorrt --tensorrt_home="C:\local\TensorRT-8.6.1.6.Windows10.x86_64.cuda-11.8" --cuda_home="$(Agent.TempDirectory)\v11.8"  --cmake_extra_defines "CMAKE_CUDA_ARCHITECTURES=52;60;61;70;75;80"
-        ENV_SETUP_SCRIPT: setup_env_gpu.bat
-        EP_NAME: gpu
-
-    - template: py-win-gpu.yml
-      parameters:
-        MACHINE_POOL: 'onnxruntime-Win2022-GPU-T4'
-        PYTHON_VERSION: '3.10'
-        EP_BUILD_FLAGS: --use_tensorrt --tensorrt_home="C:\local\TensorRT-8.6.1.6.Windows10.x86_64.cuda-11.8" --cuda_home="$(Agent.TempDirectory)\v11.8"  --cmake_extra_defines "CMAKE_CUDA_ARCHITECTURES=52;60;61;70;75;80"
-        ENV_SETUP_SCRIPT: setup_env_gpu.bat
-        EP_NAME: gpu
-
-    - template: py-win-gpu.yml
-      parameters:
-        MACHINE_POOL: 'onnxruntime-Win2022-GPU-T4'
-        PYTHON_VERSION: '3.11'
-        EP_BUILD_FLAGS: --use_tensorrt --tensorrt_home="C:\local\TensorRT-8.6.1.6.Windows10.x86_64.cuda-11.8" --cuda_home="$(Agent.TempDirectory)\v11.8"  --cmake_extra_defines "CMAKE_CUDA_ARCHITECTURES=52;60;61;70;75;80"
-        ENV_SETUP_SCRIPT: setup_env_gpu.bat
-        EP_NAME: gpu
-
-    - template: py-win-gpu.yml
-      parameters:
-        MACHINE_POOL: 'onnxruntime-Win2022-GPU-T4'
-        PYTHON_VERSION: '3.12'
-        EP_BUILD_FLAGS: --use_tensorrt --tensorrt_home="C:\local\TensorRT-8.6.1.6.Windows10.x86_64.cuda-11.8" --cuda_home="$(Agent.TempDirectory)\v11.8"  --cmake_extra_defines "CMAKE_CUDA_ARCHITECTURES=52;60;61;70;75;80"
-        ENV_SETUP_SCRIPT: setup_env_gpu.bat
-        EP_NAME: gpu
 
     - template: py-win-gpu.yml
       parameters:
@@ -443,7 +359,6 @@
   - stage: Python_Packaging_MacOS
     dependsOn: []
     jobs:
->>>>>>> b95fd4e6
     - job: MacOS_py_Wheels
       timeoutInMinutes: 180
       workspace:

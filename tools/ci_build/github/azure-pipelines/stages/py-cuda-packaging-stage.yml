parameters:
- name: build_py_parameters
  displayName: >
    Extra parameters to pass to build.py. Don't put newlines in here.
  type: string
  default: ''

- name: enable_linux_gpu
  displayName: 'Whether Linux GPU package is built.'
  type: boolean
  default: true

- name: enable_windows_gpu
  displayName: 'Whether Windows GPU package is built.'
  type: boolean
  default: true

# TODO: Now the Windows jobs use a different cmake build type. Consider to merge it.
- name: cmake_build_type
  type: string
  displayName: 'Linux packages cmake build type. Linux Only.'
  default: 'Release'
  values:
   - Debug
   - Release
   - RelWithDebInfo
   - MinSizeRel

- name: cuda_version
  type: string
  displayName: 'CUDA version. Windows Only.'
  default: '12.2'
  values:
   - 11.8
   - 12.2
   - 12.3

<<<<<<< HEAD
stages:
- stage: Python_Packaging
  dependsOn: []
  variables:
  - name: docker_base_image
    ${{ if eq(parameters.cuda_version, '11.8') }}:
      value: nvidia/cuda:11.8.0-cudnn8-devel-ubi8
    ${{ if eq(parameters.cuda_version, '12.2') }}:
      value: nvidia/cuda:12.2.2-cudnn8-devel-ubi8
    ${{ if eq(parameters.cuda_version, '12.3') }}:
      value: nvidia/cuda:12.3.2-cudnn9-devel-ubi8
  - name: linux_trt_version
    ${{ if eq(parameters.cuda_version, '11.8') }}:
      value: 8.6.1.6-1.cuda11.8
    ${{ if eq(parameters.cuda_version, '12.2') }}:
      value: 8.6.1.6-1.cuda12.0
    ${{ if eq(parameters.cuda_version, '12.3') }}:
      value: 10.0.0.6-1.cuda12.4
  - name: win_trt_home
    ${{ if eq(parameters.cuda_version, '11.8') }}:
      value: $(Agent.TempDirectory)\TensorRT-8.6.1.6.Windows10.x86_64.cuda-11.8
    ${{ if eq(parameters.cuda_version, '12.2') }}:
      value: $(Agent.TempDirectory)\TensorRT-8.6.1.6.Windows10.x86_64.cuda-12.0
    ${{ if eq(parameters.cuda_version, '12.3') }}:
      value: $(Agent.TempDirectory)\TensorRT-10.0.0.6.Windows10.x86_64.cuda-12.4
  - name: win_cuda_home
    ${{ if eq(parameters.cuda_version, '11.8') }}:
      value: $(Agent.TempDirectory)\v11.8
    ${{ if eq(parameters.cuda_version, '12.2') }}:
      value: $(Agent.TempDirectory)\v12.2
    ${{ if eq(parameters.cuda_version, '12.3') }}:
      value: $(Agent.TempDirectory)\v12.3
  jobs:
  - ${{ if eq(parameters.enable_windows_gpu, true) }}:
      - template: ../templates/py-win-gpu.yml
        parameters:
          MACHINE_POOL: 'onnxruntime-Win2022-GPU-T4'
          PYTHON_VERSION: '3.8'
          EP_BUILD_FLAGS: --use_tensorrt --tensorrt_home=${{ variables.win_trt_home }} --cuda_home=${{ variables.win_cuda_home }}  --cmake_extra_defines "CMAKE_CUDA_ARCHITECTURES=52;60;61;70;75;80"
          EP_NAME: gpu
          CudaVersion: ${{ parameters.cuda_version }}

      - template: ../templates/py-win-gpu.yml
        parameters:
          MACHINE_POOL: 'onnxruntime-Win2022-GPU-T4'
          PYTHON_VERSION: '3.9'
          EP_BUILD_FLAGS: --use_tensorrt --tensorrt_home=${{ variables.win_trt_home }} --cuda_home=${{ variables.win_cuda_home }}  --cmake_extra_defines "CMAKE_CUDA_ARCHITECTURES=52;60;61;70;75;80"
          EP_NAME: gpu
          CudaVersion: ${{ parameters.cuda_version }}
=======
- name: SpecificArtifact
  displayName: Use Specific Artifact
  type: boolean
  default: false
>>>>>>> b95fd4e6

- name: BuildId
  displayName: Specific Artifact's BuildId
  type: string
  default: '0'

- name: PythonVersions
  type: object
  displayName: 'Python versions to build'
  default:
    - '3.8'
    - '3.9'
    - '3.10'
    - '3.11'
    - '3.12'

stages:
  - ${{ if eq(parameters.enable_windows_gpu, true) }}:
    - ${{ each python_version in parameters.PythonVersions }}:
      - template: ../templates/py-win-gpu.yml
        parameters:
          PYTHON_VERSION: ${{ python_version }}
          EP_NAME: gpu
          CudaVersion: ${{ parameters.cuda_version }}
          SpecificArtifact: ${{ parameters.SpecificArtifact }}
          BuildId: ${{ parameters.BuildId }}
          ${{ if eq(parameters.cuda_version, '11.8') }}:
            EP_BUILD_FLAGS: --use_tensorrt --tensorrt_home=$(Agent.TempDirectory)\TensorRT-8.6.1.6.Windows10.x86_64.cuda-11.8 --cuda_home=$(Agent.TempDirectory)\v11.8  --cmake_extra_defines "CMAKE_CUDA_ARCHITECTURES=52;60;61;70;75;80"
          ${{ if eq(parameters.cuda_version, '12.2') }}:
            EP_BUILD_FLAGS: --use_tensorrt --tensorrt_home=$(Agent.TempDirectory)\TensorRT-8.6.1.6.Windows10.x86_64.cuda-12.0 --cuda_home=$(Agent.TempDirectory)\v12.2  --cmake_extra_defines "CMAKE_CUDA_ARCHITECTURES=52;60;61;70;75;80"

  - ${{ if eq(parameters.enable_linux_gpu, true) }}:
      - template: ../templates/py-linux-gpu.yml
        parameters:
          arch: 'x86_64'
          machine_pool: 'onnxruntime-Ubuntu2204-AMD-CPU'
          extra_build_arg: ${{ parameters.build_py_parameters }}
          cmake_build_type: ${{ parameters.cmake_build_type }}
          cuda_version: ${{ parameters.cuda_version }}
          ${{ if eq(parameters.cuda_version, '11.8') }}:
            docker_base_image: nvidia/cuda:11.8.0-cudnn8-devel-ubi8
            trt_version: 8.6.1.6-1.cuda11.8
          ${{ if eq(parameters.cuda_version, '12.2') }}:
            docker_base_image: nvidia/cuda:12.2.2-cudnn8-devel-ubi8
            trt_version: 8.6.1.6-1.cuda12.0<|MERGE_RESOLUTION|>--- conflicted
+++ resolved
@@ -35,7 +35,6 @@
    - 12.2
    - 12.3
 
-<<<<<<< HEAD
 stages:
 - stage: Python_Packaging
   dependsOn: []
@@ -45,7 +44,7 @@
       value: nvidia/cuda:11.8.0-cudnn8-devel-ubi8
     ${{ if eq(parameters.cuda_version, '12.2') }}:
       value: nvidia/cuda:12.2.2-cudnn8-devel-ubi8
-    ${{ if eq(parameters.cuda_version, '12.3') }}:
+    ${{ if eq(parameters.cuda_version, '12.2') }}:
       value: nvidia/cuda:12.3.2-cudnn9-devel-ubi8
   - name: linux_trt_version
     ${{ if eq(parameters.cuda_version, '11.8') }}:
@@ -59,7 +58,7 @@
       value: $(Agent.TempDirectory)\TensorRT-8.6.1.6.Windows10.x86_64.cuda-11.8
     ${{ if eq(parameters.cuda_version, '12.2') }}:
       value: $(Agent.TempDirectory)\TensorRT-8.6.1.6.Windows10.x86_64.cuda-12.0
-    ${{ if eq(parameters.cuda_version, '12.3') }}:
+    ${{ if eq(parameters.cuda_version, '12.2') }}:
       value: $(Agent.TempDirectory)\TensorRT-10.0.0.6.Windows10.x86_64.cuda-12.4
   - name: win_cuda_home
     ${{ if eq(parameters.cuda_version, '11.8') }}:
@@ -77,20 +76,6 @@
           EP_BUILD_FLAGS: --use_tensorrt --tensorrt_home=${{ variables.win_trt_home }} --cuda_home=${{ variables.win_cuda_home }}  --cmake_extra_defines "CMAKE_CUDA_ARCHITECTURES=52;60;61;70;75;80"
           EP_NAME: gpu
           CudaVersion: ${{ parameters.cuda_version }}
-
-      - template: ../templates/py-win-gpu.yml
-        parameters:
-          MACHINE_POOL: 'onnxruntime-Win2022-GPU-T4'
-          PYTHON_VERSION: '3.9'
-          EP_BUILD_FLAGS: --use_tensorrt --tensorrt_home=${{ variables.win_trt_home }} --cuda_home=${{ variables.win_cuda_home }}  --cmake_extra_defines "CMAKE_CUDA_ARCHITECTURES=52;60;61;70;75;80"
-          EP_NAME: gpu
-          CudaVersion: ${{ parameters.cuda_version }}
-=======
-- name: SpecificArtifact
-  displayName: Use Specific Artifact
-  type: boolean
-  default: false
->>>>>>> b95fd4e6
 
 - name: BuildId
   displayName: Specific Artifact's BuildId
@@ -121,6 +106,8 @@
             EP_BUILD_FLAGS: --use_tensorrt --tensorrt_home=$(Agent.TempDirectory)\TensorRT-8.6.1.6.Windows10.x86_64.cuda-11.8 --cuda_home=$(Agent.TempDirectory)\v11.8  --cmake_extra_defines "CMAKE_CUDA_ARCHITECTURES=52;60;61;70;75;80"
           ${{ if eq(parameters.cuda_version, '12.2') }}:
             EP_BUILD_FLAGS: --use_tensorrt --tensorrt_home=$(Agent.TempDirectory)\TensorRT-8.6.1.6.Windows10.x86_64.cuda-12.0 --cuda_home=$(Agent.TempDirectory)\v12.2  --cmake_extra_defines "CMAKE_CUDA_ARCHITECTURES=52;60;61;70;75;80"
+          ${{ if eq(parameters.cuda_version, '12.3') }}:
+            EP_BUILD_FLAGS: --use_tensorrt --tensorrt_home=$(Agent.TempDirectory)\TensorRT-10.0.0.6.Windows10.x86_64.cuda-12.4 --cuda_home=$(Agent.TempDirectory)\v12.3  --cmake_extra_defines "CMAKE_CUDA_ARCHITECTURES=52;60;61;70;75;80"
 
   - ${{ if eq(parameters.enable_linux_gpu, true) }}:
       - template: ../templates/py-linux-gpu.yml
@@ -135,4 +122,7 @@
             trt_version: 8.6.1.6-1.cuda11.8
           ${{ if eq(parameters.cuda_version, '12.2') }}:
             docker_base_image: nvidia/cuda:12.2.2-cudnn8-devel-ubi8
-            trt_version: 8.6.1.6-1.cuda12.0+            trt_version: 8.6.1.6-1.cuda12.0
+          ${{ if eq(parameters.cuda_version, '12.3') }}:
+            docker_base_image: nvidia/cuda:12.3.2-cudnn9-devel-ubi8
+            trt_version: 10.0.0.6-1.cuda12.4